--- conflicted
+++ resolved
@@ -68,7 +68,6 @@
 lookup:hosts:
   - 'Component Name: lookup_hosts'
 
-<<<<<<< HEAD
 lookup:rule:
   - 'Component Name: lookup_rule'
 
@@ -80,7 +79,6 @@
 
 lookup:rulesets:
   - 'Component Name: lookup_rulesets'
-=======
+
 lookup:bakery:
-  - 'Component Name: lookup_bakery'
->>>>>>> 5cfae63b
+  - 'Component Name: lookup_bakery'