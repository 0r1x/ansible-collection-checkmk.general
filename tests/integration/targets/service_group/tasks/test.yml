---
- name: "{{ outer_item.version }} - {{ outer_item.edition | upper }} - Set customer when needed."
  ansible.builtin.set_fact:
    customer: "provider"
  when: (outer_item.edition == "cme") or (outer_item.edition == "cce")

- name: "{{ outer_item.version }} - {{ outer_item.edition | upper }} - Unset customer when needed."
  ansible.builtin.set_fact:
    customer: null
  when: not ((outer_item.edition == "cme") or (outer_item.edition == "cce"))

- name: "{{ outer_item.version }} - {{ outer_item.edition | upper }} - Create service groups."
  service_group:
    server_url: "{{ checkmk_var_server_url }}"
    site: "{{ outer_item.site }}"
<<<<<<< HEAD
    automation_user: "{{ checkmk_var_automation_user }}"
    automation_secret: "{{ checkmk_var_automation_secret }}"
=======
    automation_user: "{{ automation_user }}"
    automation_secret: "{{ automation_secret }}"
    customer: "{{ (customer != None) | ternary(customer, omit) }}"  # See PR #427
>>>>>>> c49e0db7
    name: "{{ item.name }}"
    title: "{{ item.title | default(item.name) }}"
    state: "present"
  delegate_to: localhost
  run_once: true  # noqa run-once[task]
  loop: "{{ checkmk_service_groups_create }}"

- name: "{{ outer_item.version }} - {{ outer_item.edition | upper }} - Test for mutually exclusive module args: 'groups|name'."
  service_group:
    server_url: "{{ checkmk_var_server_url }}"
    site: "{{ outer_item.site }}"
<<<<<<< HEAD
    automation_user: "{{ checkmk_var_automation_user }}"
    automation_secret: "{{ checkmk_var_automation_secret }}"
=======
    automation_user: "{{ automation_user }}"
    automation_secret: "{{ automation_secret }}"
    customer: "{{ (customer != None) | ternary(customer, omit) }}"  # See PR #427
>>>>>>> c49e0db7
    name: "{{ item.name }}"
    title: "{{ item.title | default(item.name) }}"
    groups: checkmk_service_groups_create
    state: "present"
  delegate_to: localhost
  run_once: true  # noqa run-once[task]
  loop: "{{ checkmk_service_groups_create }}"
  register: checkmk_service_group_status
  failed_when: "'parameters are mutually exclusive: groups|name' not in checkmk_service_group_status.msg"

- name: "{{ outer_item.version }} - {{ outer_item.edition | upper }} - Activate."
  activation:
    server_url: "{{ checkmk_var_server_url }}"
    site: "{{ outer_item.site }}"
    automation_user: "{{ checkmk_var_automation_user }}"
    automation_secret: "{{ checkmk_var_automation_secret }}"
    force_foreign_changes: true
    sites:
      - "{{ outer_item.site }}"
  delegate_to: localhost
  run_once: true  # noqa run-once[task]

- name: "{{ outer_item.version }} - {{ outer_item.edition | upper }} - Modify part of service groups (also checks for idempotency!)."
  service_group:
    server_url: "{{ checkmk_var_server_url }}"
    site: "{{ outer_item.site }}"
<<<<<<< HEAD
    automation_user: "{{ checkmk_var_automation_user }}"
    automation_secret: "{{ checkmk_var_automation_secret }}"
=======
    automation_user: "{{ automation_user }}"
    automation_secret: "{{ automation_secret }}"
    customer: "{{ (customer != None) | ternary(customer, omit) }}"  # See PR #427
>>>>>>> c49e0db7
    name: "{{ item.name | default(item.name) }}"
    title: "{{ item.title }}"
    state: "present"
  delegate_to: localhost
  run_once: true  # noqa run-once[task]
  loop: "{{ checkmk_service_groups_modify }}"

- name: "{{ outer_item.version }} - {{ outer_item.edition | upper }} - Activate."
  activation:
    server_url: "{{ checkmk_var_server_url }}"
    site: "{{ outer_item.site }}"
    automation_user: "{{ checkmk_var_automation_user }}"
    automation_secret: "{{ checkmk_var_automation_secret }}"
    force_foreign_changes: true
    sites:
      - "{{ outer_item.site }}"
  delegate_to: localhost
  run_once: true  # noqa run-once[task]

- name: "{{ outer_item.version }} - {{ outer_item.edition | upper }} - Delete service groups."
  service_group:
    server_url: "{{ checkmk_var_server_url }}"
    site: "{{ outer_item.site }}"
<<<<<<< HEAD
    automation_user: "{{ checkmk_var_automation_user }}"
    automation_secret: "{{ checkmk_var_automation_secret }}"
=======
    automation_user: "{{ automation_user }}"
    automation_secret: "{{ automation_secret }}"
    customer: "{{ (customer != None) | ternary(customer, omit) }}"  # See PR #427
>>>>>>> c49e0db7
    name: "{{ item.name }}"
    state: "absent"
  delegate_to: localhost
  run_once: true  # noqa run-once[task]
  loop: "{{ checkmk_service_groups_delete }}"

- name: "{{ outer_item.version }} - {{ outer_item.edition | upper }} - Activate."
  activation:
    server_url: "{{ checkmk_var_server_url }}"
    site: "{{ outer_item.site }}"
    automation_user: "{{ checkmk_var_automation_user }}"
    automation_secret: "{{ checkmk_var_automation_secret }}"
    force_foreign_changes: true
    sites:
      - "{{ outer_item.site }}"
  delegate_to: localhost
  run_once: true  # noqa run-once[task]

- name: "{{ outer_item.version }} - {{ outer_item.edition | upper }} - Delete service groups that were created at the beginning (also check for idempotency)."
  service_group:
    server_url: "{{ checkmk_var_server_url }}"
    site: "{{ outer_item.site }}"
<<<<<<< HEAD
    automation_user: "{{ checkmk_var_automation_user }}"
    automation_secret: "{{ checkmk_var_automation_secret }}"
=======
    automation_user: "{{ automation_user }}"
    automation_secret: "{{ automation_secret }}"
    customer: "{{ (customer != None) | ternary(customer, omit) }}"  # See PR #427
>>>>>>> c49e0db7
    name: "{{ item.name }}"
    state: "absent"
  delegate_to: localhost
  run_once: true  # noqa run-once[task]
  loop: "{{ checkmk_service_groups_create }}"

- name: "{{ outer_item.version }} - {{ outer_item.edition | upper }} - Activate."
  activation:
    server_url: "{{ checkmk_var_server_url }}"
    site: "{{ outer_item.site }}"
    automation_user: "{{ checkmk_var_automation_user }}"
    automation_secret: "{{ checkmk_var_automation_secret }}"
    force_foreign_changes: true
    sites:
      - "{{ outer_item.site }}"
  delegate_to: localhost
  run_once: true  # noqa run-once[task]

- name: "{{ outer_item.version }} - {{ outer_item.edition | upper }} - Bulk create service groups."
  service_group:
    server_url: "{{ checkmk_var_server_url }}"
    site: "{{ outer_item.site }}"
<<<<<<< HEAD
    automation_user: "{{ checkmk_var_automation_user }}"
    automation_secret: "{{ checkmk_var_automation_secret }}"
=======
    automation_user: "{{ automation_user }}"
    automation_secret: "{{ automation_secret }}"
    customer: "{{ (customer != None) | ternary(customer, omit) }}"  # See PR #427
>>>>>>> c49e0db7
    groups: "{{ checkmk_service_groups_create }}"
    state: "present"
  delegate_to: localhost
  run_once: true  # noqa run-once[task]

- name: "{{ outer_item.version }} - {{ outer_item.edition | upper }} - Test for mutually exclusive module args: 'groups|name'."
  service_group:
    server_url: "{{ checkmk_var_server_url }}"
    site: "{{ outer_item.site }}"
<<<<<<< HEAD
    automation_user: "{{ checkmk_var_automation_user }}"
    automation_secret: "{{ checkmk_var_automation_secret }}"
=======
    automation_user: "{{ automation_user }}"
    automation_secret: "{{ automation_secret }}"
    customer: "{{ (customer != None) | ternary(customer, omit) }}"  # See PR #427
>>>>>>> c49e0db7
    groups: "{{ checkmk_service_groups_create }}"
    name: "test"
    state: "present"
  delegate_to: localhost
  run_once: true  # noqa run-once[task]
  register: checkmk_service_group_status
  failed_when: "'parameters are mutually exclusive: groups|name' not in checkmk_service_group_status.msg"

- name: "{{ outer_item.version }} - {{ outer_item.edition | upper }} - Test for uneffective module args: 'groups' and 'title'."
  service_group:
    server_url: "{{ checkmk_var_server_url }}"
    site: "{{ outer_item.site }}"
<<<<<<< HEAD
    automation_user: "{{ checkmk_var_automation_user }}"
    automation_secret: "{{ checkmk_var_automation_secret }}"
=======
    automation_user: "{{ automation_user }}"
    automation_secret: "{{ automation_secret }}"
    customer: "{{ (customer != None) | ternary(customer, omit) }}"  # See PR #427
>>>>>>> c49e0db7
    groups: "{{ checkmk_service_groups_create }}"
    title: "Test"
    state: "present"
  delegate_to: localhost
  run_once: true  # noqa run-once[task]
  register: checkmk_service_group_status
  failed_when: |
    "'title' has only effect when 'name' is defined and not 'groups'" not in checkmk_service_group_status.msg

- name: "{{ outer_item.version }} - {{ outer_item.edition | upper }} - Bulk modify part of service groups (also checks for idempotency!)."
  service_group:
    server_url: "{{ checkmk_var_server_url }}"
    site: "{{ outer_item.site }}"
<<<<<<< HEAD
    automation_user: "{{ checkmk_var_automation_user }}"
    automation_secret: "{{ checkmk_var_automation_secret }}"
=======
    automation_user: "{{ automation_user }}"
    automation_secret: "{{ automation_secret }}"
    customer: "{{ (customer != None) | ternary(customer, omit) }}"  # See PR #427
>>>>>>> c49e0db7
    groups: "{{ checkmk_service_groups_modify }}"
    state: "present"
  delegate_to: localhost
  run_once: true  # noqa run-once[task]

- name: "{{ outer_item.version }} - {{ outer_item.edition | upper }} - Bulk delete service groups."
  service_group:
    server_url: "{{ checkmk_var_server_url }}"
    site: "{{ outer_item.site }}"
<<<<<<< HEAD
    automation_user: "{{ checkmk_var_automation_user }}"
    automation_secret: "{{ checkmk_var_automation_secret }}"
=======
    automation_user: "{{ automation_user }}"
    automation_secret: "{{ automation_secret }}"
    customer: "{{ (customer != None) | ternary(customer, omit) }}"  # See PR #427
>>>>>>> c49e0db7
    groups: "{{ checkmk_service_groups_delete }}"
    state: "absent"
  delegate_to: localhost
  run_once: true  # noqa run-once[task]

- name: "{{ outer_item.version }} - {{ outer_item.edition | upper }} - Bulk delete service groups checking for idempotency)."
  service_group:
    server_url: "{{ checkmk_var_server_url }}"
    site: "{{ outer_item.site }}"
<<<<<<< HEAD
    automation_user: "{{ checkmk_var_automation_user }}"
    automation_secret: "{{ checkmk_var_automation_secret }}"
=======
    automation_user: "{{ automation_user }}"
    automation_secret: "{{ automation_secret }}"
    customer: "{{ (customer != None) | ternary(customer, omit) }}"  # See PR #427
>>>>>>> c49e0db7
    groups: "{{ checkmk_service_groups_create }}"
    state: "absent"
  delegate_to: localhost
  run_once: true  # noqa run-once[task]

- name: "{{ outer_item.version }} - {{ outer_item.edition | upper }} - Activate."
  activation:
    server_url: "{{ checkmk_var_server_url }}"
    site: "{{ outer_item.site }}"
    automation_user: "{{ checkmk_var_automation_user }}"
    automation_secret: "{{ checkmk_var_automation_secret }}"
    force_foreign_changes: true
    sites:
      - "{{ outer_item.site }}"
  delegate_to: localhost
  run_once: true  # noqa run-once[task]<|MERGE_RESOLUTION|>--- conflicted
+++ resolved
@@ -13,14 +13,9 @@
   service_group:
     server_url: "{{ checkmk_var_server_url }}"
     site: "{{ outer_item.site }}"
-<<<<<<< HEAD
-    automation_user: "{{ checkmk_var_automation_user }}"
-    automation_secret: "{{ checkmk_var_automation_secret }}"
-=======
-    automation_user: "{{ automation_user }}"
-    automation_secret: "{{ automation_secret }}"
-    customer: "{{ (customer != None) | ternary(customer, omit) }}"  # See PR #427
->>>>>>> c49e0db7
+    automation_user: "{{ checkmk_var_automation_user }}"
+    automation_secret: "{{ checkmk_var_automation_secret }}"
+    customer: "{{ (customer != None) | ternary(customer, omit) }}"  # See PR #427
     name: "{{ item.name }}"
     title: "{{ item.title | default(item.name) }}"
     state: "present"
@@ -32,14 +27,9 @@
   service_group:
     server_url: "{{ checkmk_var_server_url }}"
     site: "{{ outer_item.site }}"
-<<<<<<< HEAD
-    automation_user: "{{ checkmk_var_automation_user }}"
-    automation_secret: "{{ checkmk_var_automation_secret }}"
-=======
-    automation_user: "{{ automation_user }}"
-    automation_secret: "{{ automation_secret }}"
-    customer: "{{ (customer != None) | ternary(customer, omit) }}"  # See PR #427
->>>>>>> c49e0db7
+    automation_user: "{{ checkmk_var_automation_user }}"
+    automation_secret: "{{ checkmk_var_automation_secret }}"
+    customer: "{{ (customer != None) | ternary(customer, omit) }}"  # See PR #427
     name: "{{ item.name }}"
     title: "{{ item.title | default(item.name) }}"
     groups: checkmk_service_groups_create
@@ -66,14 +56,9 @@
   service_group:
     server_url: "{{ checkmk_var_server_url }}"
     site: "{{ outer_item.site }}"
-<<<<<<< HEAD
-    automation_user: "{{ checkmk_var_automation_user }}"
-    automation_secret: "{{ checkmk_var_automation_secret }}"
-=======
-    automation_user: "{{ automation_user }}"
-    automation_secret: "{{ automation_secret }}"
-    customer: "{{ (customer != None) | ternary(customer, omit) }}"  # See PR #427
->>>>>>> c49e0db7
+    automation_user: "{{ checkmk_var_automation_user }}"
+    automation_secret: "{{ checkmk_var_automation_secret }}"
+    customer: "{{ (customer != None) | ternary(customer, omit) }}"  # See PR #427
     name: "{{ item.name | default(item.name) }}"
     title: "{{ item.title }}"
     state: "present"
@@ -97,14 +82,9 @@
   service_group:
     server_url: "{{ checkmk_var_server_url }}"
     site: "{{ outer_item.site }}"
-<<<<<<< HEAD
-    automation_user: "{{ checkmk_var_automation_user }}"
-    automation_secret: "{{ checkmk_var_automation_secret }}"
-=======
-    automation_user: "{{ automation_user }}"
-    automation_secret: "{{ automation_secret }}"
-    customer: "{{ (customer != None) | ternary(customer, omit) }}"  # See PR #427
->>>>>>> c49e0db7
+    automation_user: "{{ checkmk_var_automation_user }}"
+    automation_secret: "{{ checkmk_var_automation_secret }}"
+    customer: "{{ (customer != None) | ternary(customer, omit) }}"  # See PR #427
     name: "{{ item.name }}"
     state: "absent"
   delegate_to: localhost
@@ -127,14 +107,9 @@
   service_group:
     server_url: "{{ checkmk_var_server_url }}"
     site: "{{ outer_item.site }}"
-<<<<<<< HEAD
-    automation_user: "{{ checkmk_var_automation_user }}"
-    automation_secret: "{{ checkmk_var_automation_secret }}"
-=======
-    automation_user: "{{ automation_user }}"
-    automation_secret: "{{ automation_secret }}"
-    customer: "{{ (customer != None) | ternary(customer, omit) }}"  # See PR #427
->>>>>>> c49e0db7
+    automation_user: "{{ checkmk_var_automation_user }}"
+    automation_secret: "{{ checkmk_var_automation_secret }}"
+    customer: "{{ (customer != None) | ternary(customer, omit) }}"  # See PR #427
     name: "{{ item.name }}"
     state: "absent"
   delegate_to: localhost
@@ -157,14 +132,9 @@
   service_group:
     server_url: "{{ checkmk_var_server_url }}"
     site: "{{ outer_item.site }}"
-<<<<<<< HEAD
-    automation_user: "{{ checkmk_var_automation_user }}"
-    automation_secret: "{{ checkmk_var_automation_secret }}"
-=======
-    automation_user: "{{ automation_user }}"
-    automation_secret: "{{ automation_secret }}"
-    customer: "{{ (customer != None) | ternary(customer, omit) }}"  # See PR #427
->>>>>>> c49e0db7
+    automation_user: "{{ checkmk_var_automation_user }}"
+    automation_secret: "{{ checkmk_var_automation_secret }}"
+    customer: "{{ (customer != None) | ternary(customer, omit) }}"  # See PR #427
     groups: "{{ checkmk_service_groups_create }}"
     state: "present"
   delegate_to: localhost
@@ -174,14 +144,9 @@
   service_group:
     server_url: "{{ checkmk_var_server_url }}"
     site: "{{ outer_item.site }}"
-<<<<<<< HEAD
-    automation_user: "{{ checkmk_var_automation_user }}"
-    automation_secret: "{{ checkmk_var_automation_secret }}"
-=======
-    automation_user: "{{ automation_user }}"
-    automation_secret: "{{ automation_secret }}"
-    customer: "{{ (customer != None) | ternary(customer, omit) }}"  # See PR #427
->>>>>>> c49e0db7
+    automation_user: "{{ checkmk_var_automation_user }}"
+    automation_secret: "{{ checkmk_var_automation_secret }}"
+    customer: "{{ (customer != None) | ternary(customer, omit) }}"  # See PR #427
     groups: "{{ checkmk_service_groups_create }}"
     name: "test"
     state: "present"
@@ -194,14 +159,9 @@
   service_group:
     server_url: "{{ checkmk_var_server_url }}"
     site: "{{ outer_item.site }}"
-<<<<<<< HEAD
-    automation_user: "{{ checkmk_var_automation_user }}"
-    automation_secret: "{{ checkmk_var_automation_secret }}"
-=======
-    automation_user: "{{ automation_user }}"
-    automation_secret: "{{ automation_secret }}"
-    customer: "{{ (customer != None) | ternary(customer, omit) }}"  # See PR #427
->>>>>>> c49e0db7
+    automation_user: "{{ checkmk_var_automation_user }}"
+    automation_secret: "{{ checkmk_var_automation_secret }}"
+    customer: "{{ (customer != None) | ternary(customer, omit) }}"  # See PR #427
     groups: "{{ checkmk_service_groups_create }}"
     title: "Test"
     state: "present"
@@ -215,14 +175,9 @@
   service_group:
     server_url: "{{ checkmk_var_server_url }}"
     site: "{{ outer_item.site }}"
-<<<<<<< HEAD
-    automation_user: "{{ checkmk_var_automation_user }}"
-    automation_secret: "{{ checkmk_var_automation_secret }}"
-=======
-    automation_user: "{{ automation_user }}"
-    automation_secret: "{{ automation_secret }}"
-    customer: "{{ (customer != None) | ternary(customer, omit) }}"  # See PR #427
->>>>>>> c49e0db7
+    automation_user: "{{ checkmk_var_automation_user }}"
+    automation_secret: "{{ checkmk_var_automation_secret }}"
+    customer: "{{ (customer != None) | ternary(customer, omit) }}"  # See PR #427
     groups: "{{ checkmk_service_groups_modify }}"
     state: "present"
   delegate_to: localhost
@@ -232,14 +187,9 @@
   service_group:
     server_url: "{{ checkmk_var_server_url }}"
     site: "{{ outer_item.site }}"
-<<<<<<< HEAD
-    automation_user: "{{ checkmk_var_automation_user }}"
-    automation_secret: "{{ checkmk_var_automation_secret }}"
-=======
-    automation_user: "{{ automation_user }}"
-    automation_secret: "{{ automation_secret }}"
-    customer: "{{ (customer != None) | ternary(customer, omit) }}"  # See PR #427
->>>>>>> c49e0db7
+    automation_user: "{{ checkmk_var_automation_user }}"
+    automation_secret: "{{ checkmk_var_automation_secret }}"
+    customer: "{{ (customer != None) | ternary(customer, omit) }}"  # See PR #427
     groups: "{{ checkmk_service_groups_delete }}"
     state: "absent"
   delegate_to: localhost
@@ -249,14 +199,9 @@
   service_group:
     server_url: "{{ checkmk_var_server_url }}"
     site: "{{ outer_item.site }}"
-<<<<<<< HEAD
-    automation_user: "{{ checkmk_var_automation_user }}"
-    automation_secret: "{{ checkmk_var_automation_secret }}"
-=======
-    automation_user: "{{ automation_user }}"
-    automation_secret: "{{ automation_secret }}"
-    customer: "{{ (customer != None) | ternary(customer, omit) }}"  # See PR #427
->>>>>>> c49e0db7
+    automation_user: "{{ checkmk_var_automation_user }}"
+    automation_secret: "{{ checkmk_var_automation_secret }}"
+    customer: "{{ (customer != None) | ternary(customer, omit) }}"  # See PR #427
     groups: "{{ checkmk_service_groups_create }}"
     state: "absent"
   delegate_to: localhost
