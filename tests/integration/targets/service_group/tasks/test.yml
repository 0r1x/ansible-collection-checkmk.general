---
- name: "{{ outer_item.version }} - {{ outer_item.edition | upper }} - Set customer when needed."
  ansible.builtin.set_fact:
    customer: "provider"
  when: (outer_item.edition == "cme") or (outer_item.edition == "cce")

- name: "{{ outer_item.version }} - {{ outer_item.edition | upper }} - Unset customer when needed."
  ansible.builtin.set_fact:
    customer: null
  when: not ((outer_item.edition == "cme") or (outer_item.edition == "cce"))

- name: "{{ outer_item.version }} - {{ outer_item.edition | upper }} - Create service groups."
  service_group:
    server_url: "{{ server_url }}"
    site: "{{ outer_item.site }}"
    automation_user: "{{ automation_user }}"
    automation_secret: "{{ automation_secret }}"
    customer: "{{ (customer != None) | ternary(customer, omit) }}"  # See PR #427
    name: "{{ item.name }}"
    title: "{{ item.title | default(item.name) }}"
    state: "present"
  delegate_to: localhost
  run_once: true  # noqa run-once[task]
  loop: "{{ checkmk_service_groups_create }}"

- name: "{{ outer_item.version }} - {{ outer_item.edition | upper }} - Test for mutually exclusive module args: 'groups|name'."
  service_group:
    server_url: "{{ server_url }}"
    site: "{{ outer_item.site }}"
    automation_user: "{{ automation_user }}"
    automation_secret: "{{ automation_secret }}"
    customer: "{{ (customer != None) | ternary(customer, omit) }}"  # See PR #427
    name: "{{ item.name }}"
    title: "{{ item.title | default(item.name) }}"
    groups: checkmk_service_groups_create
    state: "present"
  delegate_to: localhost
  run_once: true  # noqa run-once[task]
  loop: "{{ checkmk_service_groups_create }}"
  register: checkmk_service_group_status
  failed_when: "'parameters are mutually exclusive: groups|name' not in checkmk_service_group_status.msg"

- name: "{{ outer_item.version }} - {{ outer_item.edition | upper }} - Activate."
  activation:
    server_url: "{{ server_url }}"
    site: "{{ outer_item.site }}"
    automation_user: "{{ automation_user }}"
    automation_secret: "{{ automation_secret }}"
    force_foreign_changes: true
    sites:
      - "{{ outer_item.site }}"
  delegate_to: localhost
  run_once: true  # noqa run-once[task]

- name: "{{ outer_item.version }} - {{ outer_item.edition | upper }} - Modify part of service groups (also checks for idempotency!)."
  service_group:
    server_url: "{{ server_url }}"
    site: "{{ outer_item.site }}"
    automation_user: "{{ automation_user }}"
    automation_secret: "{{ automation_secret }}"
    customer: "{{ (customer != None) | ternary(customer, omit) }}"  # See PR #427
    name: "{{ item.name | default(item.name) }}"
    title: "{{ item.title }}"
    state: "present"
  delegate_to: localhost
  run_once: true  # noqa run-once[task]
  loop: "{{ checkmk_service_groups_modify }}"

- name: "{{ outer_item.version }} - {{ outer_item.edition | upper }} - Activate."
  activation:
    server_url: "{{ server_url }}"
    site: "{{ outer_item.site }}"
    automation_user: "{{ automation_user }}"
    automation_secret: "{{ automation_secret }}"
    force_foreign_changes: true
    sites:
      - "{{ outer_item.site }}"
  delegate_to: localhost
  run_once: true  # noqa run-once[task]

- name: "{{ outer_item.version }} - {{ outer_item.edition | upper }} - Delete service groups."
  service_group:
    server_url: "{{ server_url }}"
    site: "{{ outer_item.site }}"
    automation_user: "{{ automation_user }}"
    automation_secret: "{{ automation_secret }}"
    customer: "{{ (customer != None) | ternary(customer, omit) }}"  # See PR #427
    name: "{{ item.name }}"
    state: "absent"
  delegate_to: localhost
  run_once: true  # noqa run-once[task]
  loop: "{{ checkmk_service_groups_delete }}"

- name: "{{ outer_item.version }} - {{ outer_item.edition | upper }} - Activate."
  activation:
    server_url: "{{ server_url }}"
    site: "{{ outer_item.site }}"
    automation_user: "{{ automation_user }}"
    automation_secret: "{{ automation_secret }}"
    force_foreign_changes: true
    sites:
      - "{{ outer_item.site }}"
  delegate_to: localhost
  run_once: true  # noqa run-once[task]

- name: "{{ outer_item.version }} - {{ outer_item.edition | upper }} - Delete service groups that were created at the beginning (also check for idempotency)."
  service_group:
    server_url: "{{ server_url }}"
    site: "{{ outer_item.site }}"
    automation_user: "{{ automation_user }}"
    automation_secret: "{{ automation_secret }}"
    customer: "{{ (customer != None) | ternary(customer, omit) }}"  # See PR #427
    name: "{{ item.name }}"
    state: "absent"
  delegate_to: localhost
  run_once: true  # noqa run-once[task]
  loop: "{{ checkmk_service_groups_create }}"

- name: "{{ outer_item.version }} - {{ outer_item.edition | upper }} - Activate."
  activation:
    server_url: "{{ server_url }}"
    site: "{{ outer_item.site }}"
    automation_user: "{{ automation_user }}"
    automation_secret: "{{ automation_secret }}"
    force_foreign_changes: true
    sites:
      - "{{ outer_item.site }}"
  delegate_to: localhost
  run_once: true  # noqa run-once[task]

- name: "{{ outer_item.version }} - {{ outer_item.edition | upper }} - Bulk create service groups."
  service_group:
    server_url: "{{ server_url }}"
    site: "{{ outer_item.site }}"
    automation_user: "{{ automation_user }}"
    automation_secret: "{{ automation_secret }}"
    customer: "{{ (customer != None) | ternary(customer, omit) }}"  # See PR #427
    groups: "{{ checkmk_service_groups_create }}"
    state: "present"
  delegate_to: localhost
  run_once: true  # noqa run-once[task]

- name: "{{ outer_item.version }} - {{ outer_item.edition | upper }} - Test for mutually exclusive module args: 'groups|name'."
  service_group:
    server_url: "{{ server_url }}"
    site: "{{ outer_item.site }}"
    automation_user: "{{ automation_user }}"
    automation_secret: "{{ automation_secret }}"
    customer: "{{ (customer != None) | ternary(customer, omit) }}"  # See PR #427
    groups: "{{ checkmk_service_groups_create }}"
    name: "test"
    state: "present"
  delegate_to: localhost
  run_once: true  # noqa run-once[task]
  register: checkmk_service_group_status
  failed_when: "'parameters are mutually exclusive: groups|name' not in checkmk_service_group_status.msg"

- name: "{{ outer_item.version }} - {{ outer_item.edition | upper }} - Test for uneffective module args: 'groups' and 'title'."
  service_group:
    server_url: "{{ server_url }}"
    site: "{{ outer_item.site }}"
    automation_user: "{{ automation_user }}"
    automation_secret: "{{ automation_secret }}"
    customer: "{{ (customer != None) | ternary(customer, omit) }}"  # See PR #427
    groups: "{{ checkmk_service_groups_create }}"
    title: "Test"
    state: "present"
  delegate_to: localhost
  run_once: true  # noqa run-once[task]
  register: checkmk_service_group_status
  failed_when: |
    "'title' has only effect when 'name' is defined and not 'groups'" not in checkmk_service_group_status.msg

- name: "{{ outer_item.version }} - {{ outer_item.edition | upper }} - Bulk modify part of service groups (also checks for idempotency!)."
  service_group:
    server_url: "{{ server_url }}"
    site: "{{ outer_item.site }}"
    automation_user: "{{ automation_user }}"
    automation_secret: "{{ automation_secret }}"
    customer: "{{ (customer != None) | ternary(customer, omit) }}"  # See PR #427
    groups: "{{ checkmk_service_groups_modify }}"
    state: "present"
  delegate_to: localhost
  run_once: true  # noqa run-once[task]

- name: "{{ outer_item.version }} - {{ outer_item.edition | upper }} - Bulk delete service groups."
  service_group:
    server_url: "{{ server_url }}"
    site: "{{ outer_item.site }}"
    automation_user: "{{ automation_user }}"
    automation_secret: "{{ automation_secret }}"
    customer: "{{ (customer != None) | ternary(customer, omit) }}"  # See PR #427
    groups: "{{ checkmk_service_groups_delete }}"
    state: "absent"
  delegate_to: localhost
  run_once: true  # noqa run-once[task]

<<<<<<< HEAD
- name: "{{ outer_item.version }} - {{ outer_item.edition | upper }} - Bulk delete service groups (also check for idempotency)."
=======
- name: "{{ outer_item.version }} - {{ outer_item.edition | upper }} - Bulk delete service groups checking for idempotency)."
>>>>>>> a3dbf379
  service_group:
    server_url: "{{ server_url }}"
    site: "{{ outer_item.site }}"
    automation_user: "{{ automation_user }}"
    automation_secret: "{{ automation_secret }}"
    customer: "{{ (customer != None) | ternary(customer, omit) }}"  # See PR #427
    groups: "{{ checkmk_service_groups_create }}"
    state: "absent"
  delegate_to: localhost
  run_once: true  # noqa run-once[task]

- name: "{{ outer_item.version }} - {{ outer_item.edition | upper }} - Activate."
  activation:
    server_url: "{{ server_url }}"
    site: "{{ outer_item.site }}"
    automation_user: "{{ automation_user }}"
    automation_secret: "{{ automation_secret }}"
    force_foreign_changes: true
    sites:
      - "{{ outer_item.site }}"
  delegate_to: localhost
  run_once: true  # noqa run-once[task]<|MERGE_RESOLUTION|>--- conflicted
+++ resolved
@@ -195,11 +195,7 @@
   delegate_to: localhost
   run_once: true  # noqa run-once[task]
 
-<<<<<<< HEAD
-- name: "{{ outer_item.version }} - {{ outer_item.edition | upper }} - Bulk delete service groups (also check for idempotency)."
-=======
 - name: "{{ outer_item.version }} - {{ outer_item.edition | upper }} - Bulk delete service groups checking for idempotency)."
->>>>>>> a3dbf379
   service_group:
     server_url: "{{ server_url }}"
     site: "{{ outer_item.site }}"
