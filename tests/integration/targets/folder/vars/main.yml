---
checkmk_versions:
<<<<<<< HEAD
  - version: "2.2.0"
=======
  - version: "2.2.0p1"
>>>>>>> 20003401
    site: "stable"
  - version: "2.1.0p28"
    site: "oldstable"
  - version: "2.0.0p36"
    site: "ancientstable"
<<<<<<< HEAD
download_url: "https://download.checkmk.com/checkmk/{{ outer_item.version }}/check-mk-raw-{{ outer_item.version }}_0.{{ ansible_distribution_release }}_amd64.deb"
=======
download_url: "https://download.checkmk.com/checkmk/{{ item.version }}/check-mk-raw-{{ item.version }}_0.{{ ansible_distribution_release }}_amd64.deb"
>>>>>>> 20003401
server_url: "http://127.0.0.1/"
automation_user: "cmkadmin"
automation_secret: "d7589df1-01db-4eda-9858-dbcff8d0c361"

checkmk_folders:
  - path: /test
    name: Test
  - path: /foo
    name: Foo
  - path: /bar
    name: Bar
  - path: /foo/bar
    name: Bar
  - path: /bar/foo
    name: Foo
  - path: /foo/bar/treasure
    name: Treasure

checkmk_folder_attr_test:
  path: /test
  name: Test
  attributes:
    tag_criticality: "test"
    tag_networking: "dmz"<|MERGE_RESOLUTION|>--- conflicted
+++ resolved
@@ -1,20 +1,12 @@
 ---
 checkmk_versions:
-<<<<<<< HEAD
-  - version: "2.2.0"
-=======
   - version: "2.2.0p1"
->>>>>>> 20003401
     site: "stable"
   - version: "2.1.0p28"
     site: "oldstable"
   - version: "2.0.0p36"
     site: "ancientstable"
-<<<<<<< HEAD
-download_url: "https://download.checkmk.com/checkmk/{{ outer_item.version }}/check-mk-raw-{{ outer_item.version }}_0.{{ ansible_distribution_release }}_amd64.deb"
-=======
 download_url: "https://download.checkmk.com/checkmk/{{ item.version }}/check-mk-raw-{{ item.version }}_0.{{ ansible_distribution_release }}_amd64.deb"
->>>>>>> 20003401
 server_url: "http://127.0.0.1/"
 automation_user: "cmkadmin"
 automation_secret: "d7589df1-01db-4eda-9858-dbcff8d0c361"
