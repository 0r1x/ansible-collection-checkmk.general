--- conflicted
+++ resolved
@@ -20,13 +20,8 @@
     title: "{{ item }}"
     state: "present"
   delegate_to: localhost
-<<<<<<< HEAD
-  run_once: true # noqa run-once[task]
-  loop: "{{ checkmk_contact_groups }}"
-=======
   run_once: true  # noqa run-once[task]
   loop: "{{ checkmk_var_contact_groups }}"
->>>>>>> f7fbb389
 
 - name: "{{ outer_item.version }} - {{ outer_item.edition | upper }} - Activate."
   activation:
@@ -57,25 +52,17 @@
       - "{{ outer_item.site }}"
     state: "present"
   delegate_to: localhost
-<<<<<<< HEAD
-  run_once: true # noqa run-once[task]
-  register: rule_result
-  loop: "{{ checkmk_users }}"
+  run_once: true # noqa run-once[task]
+  register: rule_result
+  loop: "{{ checkmk_var_users }}"
 
 - name: "{{ outer_item.version }} - Fail if not changed." # noqa no-handler
   ansible.builtin.fail:
     msg: "Users not created! Maybe already existing?"
   when: rule_result is not changed
-  delegate_to: localhost
-  run_once: true # noqa run-once[task]
-
-- name: "{{ outer_item.version }} - Activate."
-=======
   run_once: true  # noqa run-once[task]
-  loop: "{{ checkmk_var_users }}"
-
-- name: "{{ outer_item.version }} - {{ outer_item.edition | upper }} - Activate."
->>>>>>> f7fbb389
+
+- name: "{{ outer_item.version }} - {{ outer_item.edition | upper }} - Activate."
   activation:
     server_url: "{{ checkmk_var_server_url }}"
     site: "{{ outer_item.site }}"
@@ -108,11 +95,7 @@
   register: rule_result
   loop: "{{ checkmk_var_users }}"
 
-<<<<<<< HEAD
-- name: "{{ outer_item.version }} - Fail if changed." # noqa no-handler
-=======
 - name: "{{ outer_item.version }} - {{ outer_item.edition | upper }} - Fail if changed."  # noqa no-handler
->>>>>>> f7fbb389
   ansible.builtin.fail:
     msg: "Tried to create the same user twice!"
   when: "rule_result.changed"
@@ -130,13 +113,8 @@
     contactgroups: "{{ item.contactgroups }}"
     state: "present"
   delegate_to: localhost
-<<<<<<< HEAD
-  run_once: true # noqa run-once[task]
-  loop: "{{ checkmk_users }}"
-=======
   run_once: true  # noqa run-once[task]
   loop: "{{ checkmk_var_users }}"
->>>>>>> f7fbb389
 
 - name: "{{ outer_item.version }} - {{ outer_item.edition | upper }} - Activate."
   activation:
@@ -166,7 +144,6 @@
   register: rule_result
   loop: "{{ checkmk_var_users }}"
 
-<<<<<<< HEAD
 - name: "{{ outer_item.version }} - Fail if not changed." # noqa no-handler
   ansible.builtin.fail:
     msg: "Password not changed"
@@ -174,10 +151,7 @@
   delegate_to: localhost
   run_once: true # noqa run-once[task]
 
-- name: "{{ outer_item.version }} - Activate."
-=======
-- name: "{{ outer_item.version }} - {{ outer_item.edition | upper }} - Activate."
->>>>>>> f7fbb389
+- name: "{{ outer_item.version }} - {{ outer_item.edition | upper }} - Activate."
   activation:
     server_url: "{{ checkmk_var_server_url }}"
     site: "{{ outer_item.site }}"
@@ -198,10 +172,9 @@
     name: "{{ item.name }}"
     state: "absent"
   delegate_to: localhost
-<<<<<<< HEAD
-  run_once: true # noqa run-once[task]
-  register: rule_result
-  loop: "{{ checkmk_users }}"
+  run_once: true # noqa run-once[task]
+  register: rule_result
+  loop: "{{ checkmk_var_users }}"
 
 - name: "{{ outer_item.version }} - Fail if not changed." # noqa no-handler
   ansible.builtin.fail:
@@ -210,13 +183,7 @@
   delegate_to: localhost
   run_once: true # noqa run-once[task]
 
-- name: "{{ outer_item.version }} - Activate."
-=======
-  run_once: true  # noqa run-once[task]
-  loop: "{{ checkmk_var_users }}"
-
-- name: "{{ outer_item.version }} - {{ outer_item.edition | upper }} - Activate."
->>>>>>> f7fbb389
+- name: "{{ outer_item.version }} - {{ outer_item.edition | upper }} - Activate."
   activation:
     server_url: "{{ checkmk_var_server_url }}"
     site: "{{ outer_item.site }}"
@@ -241,11 +208,7 @@
   register: rule_result
   loop: "{{ checkmk_var_users }}"
 
-<<<<<<< HEAD
-- name: "{{ outer_item.version }} - Fail if changed." # noqa no-handler
-=======
 - name: "{{ outer_item.version }} - {{ outer_item.edition | upper }} - Fail if changed."  # noqa no-handler
->>>>>>> f7fbb389
   ansible.builtin.fail:
     msg: "Rule changed!"
   when: "rule_result.changed"
