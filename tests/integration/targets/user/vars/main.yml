---
test_sites:
<<<<<<< HEAD
  - version: "2.3.0b1"
    edition: "cme"
    site: "beta_cme"
  - version: "2.3.0b1"
    edition: "cre"
    site: "beta_cre"
  - version: "2.2.0p22"
    edition: "cme"
    site: "stable_cme"
  - version: "2.2.0p22"
    edition: "cre"
    site: "stable_cre"
  - version: "2.2.0p22"
    edition: "cee"
    site: "stable_cee"
  - version: "2.1.0p39"
=======
  - version: "2.2.0p23"
    edition: "cme"
    site: "stable_cme"
  - version: "2.2.0p23"
    edition: "cre"
    site: "stable_cre"
  - version: "2.2.0p23"
    edition: "cee"
    site: "stable_cee"
  - version: "2.1.0p40"
>>>>>>> 5b63d082
    edition: "cre"
    site: "old_cre"

checkmk_var_contact_groups:
  - team1
  - team2
  - team3
  - noteam

checkmk_var_users_create:
  - name: admin1
    fullname: Admin Eins
    password: "1234567890xx"
    auth_type: password
    email: 123@company.com
    contactgroups: []
    roles:
      - admin
    fallback_contact: true
    idle_timeout_duration: 5400
    idle_timeout_option: individual
  - name: user1
    fullname: User Eins
    password: "1234567890xx"
    auth_type: password
    email: 123@company.com
    pager_address: "0123/4567890"
    contactgroups:
      - team1
    fallback_contact: true
    roles:
      - admin
    disable_notifications: true
    disable_notifications_timerange: { "end_time": "2024-01-09T12:10:00+00:00", "start_time": "2024-01-09T10:10:00+00:00" }
  - name: user2
    fullname: User Zwei
    password: "2345ggggeeee"
    auth_type: password
    contactgroups:
      - team2
    roles:
      - guest
    language: en
  - name: user3
    fullname: User Drei
    password: "3456asdfqwer"
    auth_type: password
    email: 345@company.com
    contactgroups:
      - noteam
    fallback_contact: false
    roles:
      - user
    language: de
    disable_login: true
  - name: user4
    fullname: User four
    password: "44441111gggg"
    auth_type: password
    contactgroups:
      - noteam
    fallback_contact: false
    roles:
      - user
    disable_notifications: false
    interface_theme: "dark"
    sidebar_position: "right"
    navigation_bar_icons: "show"
    mega_menu_icons: "entry"
    show_mode: "default_show_more"
  - name: auto1
    fullname: Automation User 1
    password: "0123456789"
    auth_type: automation
    contactgroups: []
    roles:
      - admin

checkmk_var_users_newpw:
  - name: admin1
    password: "abcuiuiuiuiui"
    auth_type: password
  - name: user1
    password: "abcuiuiuiuiui"
    auth_type: password
  - name: user2
    password: "bcdaoaoaoaoao"
    auth_type: password
  - name: user3
    password: "cdeblablabla"
    auth_type: password
  - name: auto1
    password: "abcdefghij"
    auth_type: automation

checkmk_var_users_new_short_pw:
  - name: user3
    password: "abcdefg"
    auth_type: password

checkmk_var_users_edit:
  - name: admin1
    fullname: Admin Eins
    email: 123@company.com
    contactgroups: []
    roles:
      - admin
    fallback_contact: true
    idle_timeout_option: global
    interface_theme: "dark"
    sidebar_position: "right"
    navigation_bar_icons: "show"
    mega_menu_icons: "entry"
    show_mode: "default_show_more"
  - name: user1
    fullname: User One
    password: "345egtd"
    auth_type: password
    email: user1@company.com
    pager_address: "4567/9753210"
    contactgroups:
      - team1
    fallback_contact: true
    roles:
      - user
    idle_timeout_duration: 5400
    idle_timeout_option: individual
    disable_notifications: false
    disable_notifications_timerange: { "end_time": "2024-01-09T08:10:00+00:00", "start_time": "2024-01-09T18:10:00+00:00" }
  - name: user2
    fullname: User Zwei
    auth_type: password
    email: 234@company.com
    pager_address: "0123/4567890"
    contactgroups:
      - team2
    fallback_contact: true
    roles:
      - guest
    idle_timeout_option: disable
    disable_login: true
    disable_notifications: true
  - name: user3
    fullname: User Drei
    auth_type: password
    email: 345@company.com
    contactgroups:
      - team3
    fallback_contact: false
    roles:
      - admin
    language: default
    disable_login: false
    disable_notifications: false
  - name: user4
    fullname: User four
    password: "4444"
    auth_type: password
    contactgroups:
      - noteam
    fallback_contact: true
    roles:
      - user
    disable_notifications_timerange: { "end_time": "2024-04-01T08:00:00+00:00", "start_time": "2024-04-01T20:00:00+00:00" }
    interface_theme: "light"
    sidebar_position: "left"
    navigation_bar_icons: "hide"
    mega_menu_icons: "topic"
    show_mode: "enforce_show_more"
  - name: auto1
    fullname: Automation User 1
    password: "0123456789"
    auth_type: automation
    contactgroups: []
    roles:
      - admin
  - name: auto1
    fullname: Automation User 1
    auth_type: automation
    contactgroups: []
    roles:
      - admin
  - name: cmkadmin
    show_mode: "enforce_show_more"<|MERGE_RESOLUTION|>--- conflicted
+++ resolved
@@ -1,23 +1,11 @@
 ---
 test_sites:
-<<<<<<< HEAD
   - version: "2.3.0b1"
     edition: "cme"
     site: "beta_cme"
   - version: "2.3.0b1"
     edition: "cre"
     site: "beta_cre"
-  - version: "2.2.0p22"
-    edition: "cme"
-    site: "stable_cme"
-  - version: "2.2.0p22"
-    edition: "cre"
-    site: "stable_cre"
-  - version: "2.2.0p22"
-    edition: "cee"
-    site: "stable_cee"
-  - version: "2.1.0p39"
-=======
   - version: "2.2.0p23"
     edition: "cme"
     site: "stable_cme"
@@ -28,7 +16,6 @@
     edition: "cee"
     site: "stable_cee"
   - version: "2.1.0p40"
->>>>>>> 5b63d082
     edition: "cre"
     site: "old_cre"
 
