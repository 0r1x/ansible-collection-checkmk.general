--- conflicted
+++ resolved
@@ -1,13 +1,9 @@
 ---
 test_sites:
-<<<<<<< HEAD
-  - version: "2.2.0p12"
+  - version: "2.2.0p13"
     edition: "cme"
     site: "stable_cme"
-  - version: "2.2.0p12"
-=======
   - version: "2.2.0p13"
->>>>>>> 5c9da59d
     edition: "cre"
     site: "stable_raw"
   - version: "2.2.0p13"
