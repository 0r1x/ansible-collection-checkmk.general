--- conflicted
+++ resolved
@@ -1,13 +1,9 @@
 ---
 test_sites:
-<<<<<<< HEAD
-  - version: "2.2.0p13"
+  - version: "2.2.0p12"
     edition: "cme"
     site: "stable_cme"
-  - version: "2.2.0p13"
-=======
   - version: "2.2.0p12"
->>>>>>> a3dbf379
     edition: "cre"
     site: "stable_raw"
   - version: "2.2.0p12"
