---
- name: "{{ outer_item.version }} - {{ outer_item.edition | upper }} - Set customer when needed."
  ansible.builtin.set_fact:
    customer: "provider"
  when: (outer_item.edition == "cme") or (outer_item.edition == "cce")

- name: "{{ outer_item.version }} - {{ outer_item.edition | upper }} - Unset customer when needed."
  ansible.builtin.set_fact:
    customer: null
  when: not ((outer_item.edition == "cme") or (outer_item.edition == "cce"))

- name: "{{ outer_item.version }} - {{ outer_item.edition | upper }} - Create new passwords."
  password:
    server_url: "{{ checkmk_var_server_url }}"
    site: "{{ outer_item.site }}"
<<<<<<< HEAD
    automation_user: "{{ checkmk_var_automation_user }}"
    automation_secret: "{{ checkmk_var_automation_secret }}"
=======
    automation_user: "{{ automation_user }}"
    automation_secret: "{{ automation_secret }}"
    customer: "{{ (customer != None) | ternary(customer, omit) }}"  # See PR #427
>>>>>>> c49e0db7
    name: "{{ item.name }}"
    title: "{{ item.title }}"
    comment: "{{ item.comment }}"
    documentation_url: "{{ item.documentation_url }}"
    password: "{{ item.password }}"
    owner: "{{ item.owner }}"
    shared: "{{ item.shared }}"
    state: "present"
  delegate_to: localhost
  loop: "{{ checkmk_passwords_create }}"
  no_log: true

- name: "{{ outer_item.version }} - {{ outer_item.edition | upper }} - Activate."
  activation:
    server_url: "{{ checkmk_var_server_url }}"
    site: "{{ outer_item.site }}"
    automation_user: "{{ checkmk_var_automation_user }}"
    automation_secret: "{{ checkmk_var_automation_secret }}"
    force_foreign_changes: true
    sites:
      - "{{ outer_item.site }}"
  delegate_to: localhost
  run_once: true  # noqa run-once[task]

- name: "{{ outer_item.version }} - {{ outer_item.edition | upper }} - Update passwords."
  password:
    server_url: "{{ checkmk_var_server_url }}"
    site: "{{ outer_item.site }}"
<<<<<<< HEAD
    automation_user: "{{ checkmk_var_automation_user }}"
    automation_secret: "{{ checkmk_var_automation_secret }}"
=======
    automation_user: "{{ automation_user }}"
    automation_secret: "{{ automation_secret }}"
    customer: "{{ (customer != None) | ternary(customer, omit) }}"  # See PR #427
>>>>>>> c49e0db7
    name: "{{ item.name }}"
    title: "{{ item.title | default(omit) }}"
    comment: "{{ item.comment | default(omit) }}"
    documentation_url: "{{ item.documentation_url | default(omit) }}"
    password: "{{ item.password | default(omit) }}"
    owner: "{{ item.owner | default(omit) }}"
    shared: "{{ item.shared | default(omit) }}"
    state: "present"
  delegate_to: localhost
  loop: "{{ checkmk_passwords_update }}"
  no_log: true

- name: "{{ outer_item.version }} - {{ outer_item.edition | upper }} - Activate."
  activation:
    server_url: "{{ checkmk_var_server_url }}"
    site: "{{ outer_item.site }}"
    automation_user: "{{ checkmk_var_automation_user }}"
    automation_secret: "{{ checkmk_var_automation_secret }}"
    force_foreign_changes: true
    sites:
      - "{{ outer_item.site }}"
  delegate_to: localhost
  run_once: true  # noqa run-once[task]

- name: "Delete a password."
  password:
    server_url: "{{ checkmk_var_server_url }}"
    site: "{{ outer_item.site }}"
<<<<<<< HEAD
    automation_user: "{{ checkmk_var_automation_user }}"
    automation_secret: "{{ checkmk_var_automation_secret }}"
=======
    automation_user: "{{ automation_user }}"
    automation_secret: "{{ automation_secret }}"
    customer: "{{ (customer != None) | ternary(customer, omit) }}"  # See PR #427
>>>>>>> c49e0db7
    name: "{{ item.name }}"
    state: "absent"
  delegate_to: localhost
  loop: "{{ checkmk_passwords_delete }}"

- name: "{{ outer_item.version }} - {{ outer_item.edition | upper }} - Activate."
  activation:
    server_url: "{{ checkmk_var_server_url }}"
    site: "{{ outer_item.site }}"
    automation_user: "{{ checkmk_var_automation_user }}"
    automation_secret: "{{ checkmk_var_automation_secret }}"
    force_foreign_changes: true
    sites:
      - "{{ outer_item.site }}"
  delegate_to: localhost
  run_once: true  # noqa run-once[task]<|MERGE_RESOLUTION|>--- conflicted
+++ resolved
@@ -13,14 +13,9 @@
   password:
     server_url: "{{ checkmk_var_server_url }}"
     site: "{{ outer_item.site }}"
-<<<<<<< HEAD
     automation_user: "{{ checkmk_var_automation_user }}"
     automation_secret: "{{ checkmk_var_automation_secret }}"
-=======
-    automation_user: "{{ automation_user }}"
-    automation_secret: "{{ automation_secret }}"
     customer: "{{ (customer != None) | ternary(customer, omit) }}"  # See PR #427
->>>>>>> c49e0db7
     name: "{{ item.name }}"
     title: "{{ item.title }}"
     comment: "{{ item.comment }}"
@@ -49,14 +44,9 @@
   password:
     server_url: "{{ checkmk_var_server_url }}"
     site: "{{ outer_item.site }}"
-<<<<<<< HEAD
     automation_user: "{{ checkmk_var_automation_user }}"
     automation_secret: "{{ checkmk_var_automation_secret }}"
-=======
-    automation_user: "{{ automation_user }}"
-    automation_secret: "{{ automation_secret }}"
     customer: "{{ (customer != None) | ternary(customer, omit) }}"  # See PR #427
->>>>>>> c49e0db7
     name: "{{ item.name }}"
     title: "{{ item.title | default(omit) }}"
     comment: "{{ item.comment | default(omit) }}"
@@ -85,14 +75,9 @@
   password:
     server_url: "{{ checkmk_var_server_url }}"
     site: "{{ outer_item.site }}"
-<<<<<<< HEAD
     automation_user: "{{ checkmk_var_automation_user }}"
     automation_secret: "{{ checkmk_var_automation_secret }}"
-=======
-    automation_user: "{{ automation_user }}"
-    automation_secret: "{{ automation_secret }}"
     customer: "{{ (customer != None) | ternary(customer, omit) }}"  # See PR #427
->>>>>>> c49e0db7
     name: "{{ item.name }}"
     state: "absent"
   delegate_to: localhost
