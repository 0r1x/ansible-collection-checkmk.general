--- conflicted
+++ resolved
@@ -1,8 +1,4 @@
 ---
 collections:
   - name: tribe29.checkmk
-<<<<<<< HEAD
-    version: 0.12.0
-=======
-    version: 0.13.0
->>>>>>> 3cdc04e1
+    version: 0.13.0