--- conflicted
+++ resolved
@@ -130,13 +130,9 @@
     )
 
     api_endpoint = (
-<<<<<<< HEAD
         "/objects/host/"
         + module.params.get("host_name")s
         + "/actions/discover_services/invoke"
-=======
-        "/objects/host/" + module.params.get("host_name") + "/actions/discover_services/invoke"
->>>>>>> 032746ef
     )
     url = base_url + api_endpoint
     response, info = fetch_url(module, url, module.jsonify(params), headers=headers, method="POST")
