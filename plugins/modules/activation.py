--- conflicted
+++ resolved
@@ -64,25 +64,20 @@
 
 - name: "Start activation including foreign changes."
   checkmk.general.activation:
-      server_url: "http://localhost/"
+      server_url: "http://my_server/"
       site: "my_site"
-      automation_user: "automation"
-      automation_secret: "$SECRET"
+      automation_user: "my_user"
+      automation_secret: "my_secret"
       force_foreign_changes: 'true'
   run_once: 'true'
 
 - name: "Activate changes including foreign changes and wait for completion."
   checkmk.general.activation:
-      server_url: "http://my_server/"
+      server_url: "http://localhost/"
       site: "my_site"
-<<<<<<< HEAD
-      automation_user: "my_user"
-      automation_secret: "my_secret"
-=======
       automation_user: "automation"
       automation_secret: "$SECRET"
       redirect: 'true'
->>>>>>> 46afe48a
       force_foreign_changes: 'true'
   run_once: 'true'
 """
