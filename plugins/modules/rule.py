#!/usr/bin/python
# -*- encoding: utf-8; py-indent-offset: 4 -*-

# Copyright: (c) 2022, diademiemi <emilia@diademiemi.me> & Robin Gierse <robin.gierse@checkmk.com>
# GNU General Public License v3.0+ (see COPYING or https://www.gnu.org/licenses/gpl-3.0.txt)
from __future__ import absolute_import, division, print_function

__metaclass__ = type

DOCUMENTATION = r"""
---
module: rule

short_description: Manage rules in Checkmk.

# If this is part of a collection, you need to use semantic versioning,
# i.e. the version is of the form "2.5.0" and not "2.4".
version_added: "0.10.0"

description:
    - Manage rules within Checkmk. Importing rules from the output of the Checkmk API.
    - Make sure these were exported with Checkmk 2.1.0p10 or above. See https://checkmk.com/werk/14670 for more information.

extends_documentation_fragment: [checkmk.general.common]

options:
    rule:
        description: Definition of the rule as returned by the Checkmk API.
        required: true
        type: dict
        suboptions:
            rule_id:
                description:
                    - If provided, update/delete an existing rule.
                    - If omitted, I(always) creates a new rule.
                type: str
            location:
                description:
                    - Location of the rule within a folder.
                    - By default rules are created at the bottom of the "/" folder.
                type: dict
                suboptions:
                    position:
                        description:
                            - Position of the rule in the folder.
                            - Has no effect when I(state=absent).
                        type: str
                        choices:
                            - "top"
                            - "bottom"
                            - "before"
                            - "after"
                        default: "bottom"
                    neighbour:
                        description:
                            - Put the rule C(before) or C(after) this rule_id.
                            - Required when I(position) is C(before) or C(after).
                            - Mutually exclusive with I(folder).
                        type: str
                    folder:
                        description:
                            - Folder of the rule.
                            - Required when I(position) is C(top) or C(bottom).
                            - Required when I(state=absent).
                            - Mutually exclusive with I(neighbour).
                        default: "/"
                        type: str
            conditions:
                description: Conditions of the rule.
                type: dict
            properties:
                description: Properties of the rule.
                type: dict
            rule_id:
                description:
                  - If given, it will be C(the only condition) to identify the rule to work on.
                  - When there's no rule found with this id, the task will fail.
                type: str
            value_raw:
                description: Rule values as exported from the web interface.
                type: str
    ruleset:
        description: Name of the ruleset to manage.
        required: true
        type: str
    state:
        description: State of the rule.
        choices: [present, absent]
        default: present
        type: str

author:
    - Lars Getwan (@lgetwan)
"""

EXAMPLES = r"""
# Create a rule in checkgroup_parameters:memory_percentage_used
# at the top of the main folder.
- name: "Create a rule in checkgroup_parameters:memory_percentage_used."
  checkmk.general.rule:
    server_url: "http://my_server/"
    site: "my_site"
    automation_user: "my_user"
    automation_secret: "my_secret"
    ruleset: "checkgroup_parameters:memory_percentage_used"
    rule:
      conditions: {
        "host_labels": [],
        "host_name": {
          "match_on": [
            "test1.tld"
          ],
          "operator": "one_of"
        },
        "host_tags": [],
        "service_labels": []
      }
      properties: {
        "comment": "Ansible managed",
        "description": "Allow higher memory usage",
        "disabled": false,
        "documentation_url": "https://github.com/Checkmk/ansible-collection-checkmk.general/blob/main/plugins/modules/rule.py"
      }
      value_raw: "{'levels': (80.0, 90.0)}"
      location:
        folder: "/"
        position: "top"
    state: "present"
  register: response

- name: Show the ID of the new rule
  ansible.builtin.debug:
    msg: "RULE ID : {{ response.content.id }}"

# Create another rule in checkgroup_parameters:memory_percentage_used
# and put it after the rule created above.
- name: "Create a rule in checkgroup_parameters:memory_percentage_used."
  checkmk.general.rule:
    server_url: "http://my_server/"
    site: "my_site"
    automation_user: "my_user"
    automation_secret: "my_secret"
    ruleset: "checkgroup_parameters:memory_percentage_used"
    rule:
      conditions: {
        "host_labels": [],
        "host_name": {
          "match_on": [
            "test2.tld"
          ],
          "operator": "one_of"
        },
        "host_tags": [],
        "service_labels": []
      }
      properties: {
        "comment": "Ansible managed",
        "description": "Allow even higher memory usage",
        "disabled": false,
        "documentation_url": "https://github.com/Checkmk/ansible-collection-checkmk.general/blob/main/plugins/modules/rule.py"
      }
      value_raw: "{'levels': (85.0, 99.0)}"
      location:
        position: "after"
        rule_id: "{{ response.content.id }}"
    state: "present"

# Delete the first rule.
- name: "Delete a rule."
  checkmk.general.rule:
    server_url: "http://my_server/"
    site: "my_site"
    automation_user: "my_user"
    automation_secret: "my_secret"
    ruleset: "checkgroup_parameters:memory_percentage_used"
    rule:
      rule_id: "{{ response.content.id }}"
    state: "absent"

# Create a rule rule matching a host label
- name: "Create a rule matching a label."
  checkmk.general.rule:
    server_url: "http://my_server/"
    site: "my_site"
    automation_user: "my_user"
    automation_secret: "my_secret"
    ruleset: "checkgroup_parameters:memory_percentage_used"
    rule:
      conditions: {
        "host_labels": [
          {
            "key": "cmk/check_mk_server",
            "operator": "is",
            "value": "yes"
          }
        ],
        "host_name": {},
        "host_tags": [],
        "service_labels": []
      }
      properties: {
        "comment": "Ansible managed",
        "description": "Allow higher memory usage",
        "disabled": false,
        "documentation_url": "https://github.com/Checkmk/ansible-collection-checkmk.general/blob/main/plugins/modules/rule.py"
      }
      value_raw: "{'levels': (80.0, 90.0)}"
      location:
        folder: "/"
        position: "top"
    state: "present"

# Delete all rules in a ruleset that match a certain comment.
- name: "Delete all rules in a ruleset that match a certain comment."
  checkmk.general.rule:
    server_url: "http://my_server/"
    site: "my_site"
    automation_user: "my_user"
    automation_secret: "my_secret"
    ruleset: "checkgroup_parameters:memory_percentage_used"
    rule:
      rule_id: "{{ item.id }}"
    loop: "{{
             lookup('checkmk.general.rules',
               ruleset=outer_item.ruleset,
               comment_regex='Ansible managed',
               server_url=server_url,
               site=site,
               automation_user=automation_user,
               automation_secret=automation_secret,
               validate_certs=False
               )
           }}"
    loop_control:
      label: "{{ item.id }}"
"""

RETURN = r"""
msg:
    description: The output message that the module generates. Contains the API status details in case of an error.
    type: str
    returned: always
    sample: 'Rule created.'
http_code:
    description: The HTTP code the Checkmk API returns.
    type: int
    returned: always
    sample: '200'
etag:
    description: The etag of the rule.
    type: str
    returned: when the rule is created or when it already exists
    sample: '"ad55730d5488e55e07c58a3da9759fba8cd0b009"'
content:
    description: The complete created/changed rule
    returned: when the rule is created or when it already exists
    type: dict
    contains:
        id:
            description: The ID of the rule.
            type: str
            returned: when the rule is created or when it already exists
            sample: '1f97bc43-52dc-4f1a-ab7b-c2e9553958ab'
        extensions:
            description: The attributes of the rule
            type: dict
            returned: when the rule is created or when it already exists
            contains:
                conditions:
                    description: The contitions of the rule.
                    type: str
                    returned: when the rule is created or when it already exists
                folder:
                    description: The folder of the rule.
                    type: str
                    returned: when the rule is created or when it already exists
                folder_index:
                    description: The index of the rule inside the folder.
                    type: str
                    returned: when the rule is created or when it already exists
                properties:
                    description: The properties of the rule.
                    type: str
                    returned: when the rule is created or when it already exists
                ruleset:
                    description: The ruleset of the rule.
                    type: str
                    returned: when the rule is created or when it already exists
                value_raw:
                    description: The actual value of the rule
                    type: str
                    returned: when the rule is created or when it already exists
"""

import json

from ansible.module_utils.basic import AnsibleModule
from ansible.module_utils.common.validation import safe_eval
from ansible_collections.checkmk.general.plugins.module_utils.api import CheckmkAPI
from ansible_collections.checkmk.general.plugins.module_utils.types import RESULT

DESIRED_RULE_KEYS = (
    "location",
    "conditions",
    "properties",
    "value_raw",
)

DESIRED_DEFAULTS = {
    "properties": {
        "description": "",
        "comment": "",
        "disabled": False,
    },
    "conditions": {
        "host_tags": [],
        "host_labels": [],
        "service_labels": [],
    },
}

CURRENT_RULE_KEYS = (
    "folder",
    "ruleset",
    "conditions",
    "properties",
    "value_raw",
)

POSITION_MAPPING = {
    "top": "top_of_folder",
    "bottom": "bottom_of_folder",
    "after": "after_specific_rule",
    "before": "before_specific_rule",
}


class RuleHTTPCodes:
    # http_code: (changed, failed, "Message")
    get = {
        200: (False, False, "Rule found, nothing changed"),
        404: (False, False, "Rule not found"),
    }

    list_rules = {
        200: (False, False, "Ruleset found, nothing changed"),
        404: (False, False, "Ruleset not found"),
    }

    create = {200: (True, False, "Rule created")}
    move = {200: (True, False, "Rule moved")}
    edit = {200: (True, False, "Rule modified")}
    delete = {204: (True, False, "Rule deleted")}


class RuleEndpoints:
    default = "/objects/rule"
    create = "/domain-types/rule/collections/all"


# Get complete ruleset of current rule
class RuleLocation(CheckmkAPI):
    def __init__(self, module, folder, rule_id):
        super().__init__(module)
        self.module = module
        self.params = module.params

        self.folder = folder
        self.rule_id = rule_id

        self.ruleset = self.params.get("ruleset")

        self.rule_list = self._get_ruleset(self.module.params.get("ruleset"))
        self.folder_rule_list = [
            k for k, v in self.rule_list.items() if v == self.folder
        ]
        self.folder_index = self.folder_rule_list.index(self.rule_id)
        self.folder_size = len(self.folder_rule_list)

    def _build_default_endpoint(self):
        return "%s/%s" % (
            RuleEndpoints.default,
            self.ruleset,
        )

    def _get_ruleset(self, ruleset):
        result = self._fetch(
            code_mapping=RuleHTTPCodes.list_rules,
            endpoint=RuleEndpoints.create + "?ruleset_name=" + self.ruleset,
            method="GET",
        )

        if result.http_code == 200:
            content = json.loads(result.content)
            return {
                r.get("id"): r.get("extensions", {}).get("folder")
                for r in content.get("value")
            }

        return []

    def is_equal(self, desired_location):
        desired_folder = desired_location.get("folder")
        desired_position = desired_location.get("position")
        desired_neighbour = desired_location.get("neighbour")

        if desired_position in ["bottom", "top"]:
            if desired_folder != self.folder:
                return False
            elif desired_position == "top" and self.folder_index == 0:
                return True
            elif (
                desired_position == "bottom"
                and self.folder_index == self.folder_size - 1
            ):
                return True
            return False

        if desired_position in ["before", "after"]:
            if desired_folder != self.folder:
                return False
            elif (
                desired_position == "before"
                and self.folder_index < self.folder_size - 1
                and self.folder_rule_list[self.folder_index + 1] == desired_neighbour
            ):
                return True
            elif (
                desired_position == "after"
                and self.folder_index > 0
                and self.folder_rule_list[self.folder_index - 1] == desired_neighbour
            ):
                return True
            else:
                return False

<<<<<<< HEAD
        # This should never happen ;-)
        return False

=======
    if info["status"] != 200:
        exit_failed(
            module,
            "Error calling API. HTTP code %d. Details: %s, "
            % (info["status"], str(info)),
        )

    return json.loads(response.read().decode("utf-8")).get("value")
>>>>>>> 4b6ea523

class RuleAPI(CheckmkAPI):
    def __init__(self, module):
        super().__init__(module)

        self.module = module
        self.params = self.module.params
        self.rule_id = self.params.get("rule", {}).get("rule_id")
        self.is_new_rule = self.rule_id is None

<<<<<<< HEAD
        self.desired = self._clean_desired(self.params)
=======
    url = "%s%s" % (base_url, api_endpoint)
>>>>>>> 4b6ea523

        self._changed_items = []
        self.current = None
        self.etag = ""

<<<<<<< HEAD
        if self.rule_id:
            # Get the current rule from the API and set some parameters
            self.current = self._get_current()
            if self.state == "present":
                self._changed_items = self._detect_changes()
=======
    if info["status"] != 200:
        exit_failed(
            module,
            "Error calling API. HTTP code %d. Details: %s, "
            % (info["status"], info["body"]),
        )
>>>>>>> 4b6ea523

    def rule_id_found(self):
        return self.current is not None

    def _clean_desired(self, params):
        desired = {}
        desired["ruleset"] = params.get("ruleset")
        desired["rule"] = {}
        tmp_params_rule = params.get("rule", {})

<<<<<<< HEAD
        for key in DESIRED_RULE_KEYS:
            if tmp_params_rule.get(key):
                desired["rule"][key] = tmp_params_rule.get(key)
=======
def get_existing_rule(module, base_url, headers, ruleset, rule):
    if rule.get("rule_id"):
        # We already know whih rule to get
        if module.params.get("state") == "absent":
            # When deleting and we already know the ID, don't compare
            return rule.get("rule_id")
        rules = [get_rule_by_id(module, base_url, headers, rule.get("rule_id"))]
    else:
        # Get rules in ruleset
        rules = get_rules_in_ruleset(module, base_url, headers, ruleset)
>>>>>>> 4b6ea523

        # Set defaults
        for what, defaults in DESIRED_DEFAULTS.items():
            for key, default in defaults.items():
                if not desired["rule"].get(what):
                    desired["rule"][what] = {}

                tmp_prop = desired["rule"].get(what, {})
                if not desired["rule"].get(what, {}).get(key):
                    desired["rule"][what][key] = default

<<<<<<< HEAD
        return desired

    def _raw_value_eval(self, state, data):
        value_raw = data.get("value_raw", "''")

        # This is an ugly hack that translates tuples into lists to have a better hit rate with
        # idempotency.
        # Once the internal handling of value_raw has improved, we will no longer need this.
        value_raw = value_raw.translate(str.maketrans("()", "[]"))

        (safe_value_raw, exc) = safe_eval(value_raw, include_exceptions=True)
        if exc is not None:
            self.module.fail_json(
                msg="ERROR: The %s value_raw has invalid format" % state
            )
=======
    if rules is not None:
        # Loop through all rules
        for r in rules:
            (value_api, exc) = safe_eval(
                r["extensions"]["value_raw"], include_exceptions=True
            )
            if exc is not None:
                exit_failed(module, "Error deserializing value_raw from API")
            if (
                r["extensions"]["folder"] == rule["folder"]
                and r["extensions"]["conditions"] == rule["conditions"]
                and r["extensions"]["properties"].get("disabled", "")
                == rule["properties"].get("disabled", "")
                and value_api == value_mod
            ):
                # If they are the same, return the ID
                return r["id"]
>>>>>>> 4b6ea523

        return safe_value_raw

    def _detect_changes(self):

        current = self.current["rule"].copy()
        desired = self.desired.get("rule").copy()
        changes = []

<<<<<<< HEAD
        if current.get("conditions", {}) != desired.get("conditions", {}):
            changes.append("conditions")
=======
    changed = True
    rule_id = get_existing_rule(module, base_url, headers, ruleset, rule)
    if rule_id:
        return (rule_id, not changed)
>>>>>>> 4b6ea523

        if current.get("properties", {}) != desired.get("properties", {}):
            changes.append("properties")

        if self._raw_value_eval("current", current) != self._raw_value_eval(
            "desired", desired
        ):
            changes.append("raw_value")

        desired_location = desired.get("rule", {}).get("location")
        if desired_location:
            current_location = RuleLocation(
                self.module, current.get("folder", "/"), self.rule_id
            )

            if not current_location.is_equal(desired_location):
                changes.append("location")

        return changes

    def _build_default_endpoint(self):
        return "%s/%s" % (
            RuleEndpoints.default,
            self.rule_id,
        )

    def _get_current(self):
        current = {}

        result = self._fetch(
            code_mapping=RuleHTTPCodes.get,
            endpoint=self._build_default_endpoint(),
            method="GET",
        )

        if result.http_code == 200:
            current["rule"] = {}
            self.state = "present"
            current["etag"] = result.etag

            content = json.loads(result.content)
            extensions = content["extensions"]

            for key, value in extensions.items():
                if key in CURRENT_RULE_KEYS:
                    current["rule"][key] = value

<<<<<<< HEAD
        else:
            self.state = "absent"
        return current

    def _check_output(self, mode):
        return RESULT(
            http_code=0,
            msg="Running in check mode. Would have done an %s" % mode,
            content="",
            etag="",
            failed=False,
            changed=False,
        )
=======
def modify_rule(module, base_url, headers, ruleset, rule):
    changed = True
    rule_id = rule.get("rule_id")

    if not rule_id:
        return not changed

    if get_existing_rule(module, base_url, headers, ruleset, rule):
        return not changed

    if module.check_mode:
        return (None, changed)

    headers["If-Match"] = get_rule_etag(module, base_url, headers, rule_id)

    params = {
        "properties": rule["properties"],
        "value_raw": rule["value_raw"],
        "conditions": rule["conditions"],
    }

    api_endpoint = "/objects/rule/" + rule_id
    url = base_url + api_endpoint

    info = fetch_url(
        module, url, module.jsonify(params), headers=headers, method="PUT"
    )[1]

    if info["status"] not in [200, 204]:
        exit_failed(
            module,
            "Error calling API. HTTP code %d. Details: %s, "
            % (info["status"], info["body"]),
        )

    return changed


def delete_rule(module, base_url, headers, ruleset, rule):
    changed = True
    rule_id = get_existing_rule(module, base_url, headers, ruleset, rule)

    if rule_id:
        if not module.check_mode:
            delete_rule_by_id(module, base_url, headers, rule_id)
        return changed
    return not changed
>>>>>>> 4b6ea523

    def needs_update(self):
        return len(self._changed_items) > 0

    def _moving_needed(self):
        if "location" in self._changed_items:
            return True

        if self.is_new_rule:
            location = self.desired.get("rule").get("location")
            if location and not (
                location.get("folder", "") == "/"
                and location.get("position", "") == "bottom"
            ):
                return True

        return False

    def _move_if_needed(self):
        if not self._moving_needed():
            return

        location = self.desired.get("rule", {}).get("location")
        data = {"position": POSITION_MAPPING[location.get("position")]}

        pos = location.get("position", "")
        if pos in ["top", "bottom"]:
            data["folder"] = location.get("folder", "/")
        elif pos in ["before", "after"]:
            data["rule_id"] = location.get("neighbour")

        if self.module.check_mode:
            return self._check_output("move")

        return self._fetch(
            code_mapping=RuleHTTPCodes.move,
            endpoint=self._build_default_endpoint() + "/actions/move/invoke",
            data=data,
            method="POST",
        )

    def _merge_results(self, results):
        return RESULT(
            http_code=list(results.values())[-1].http_code,
            msg=", ".join(
                [
                    "%s (%d)" % (results[k].msg, results[k].http_code)
                    for k in results.keys()
                ]
            ),
            content=list(results.values())[-1].content,
            etag=list(results.values())[-1].etag,
            failed=any(r.failed for r in list(results.values())),
            changed=any(r.changed for r in list(results.values())),
        )

    def create(self):
        data = self.desired.get("rule", {}).copy()
        location = data.pop("location", {})
        data["ruleset"] = self.desired.get("ruleset")
        data["folder"] = location.get("folder", "/")

        if not data.get("value_raw"):
            self.module.fail_json(msg="ERROR: The parameter value_raw is mandatory.")

        if self.module.check_mode:
            return self._check_output("create")

        create_result = self._fetch(
            code_mapping=RuleHTTPCodes.create,
            endpoint=RuleEndpoints.create,
            data=data,
            method="POST",
        )

        if create_result.failed:
            return create_result

        content = json.loads(create_result.content)
        self.rule_id = content.get("id")

        move_result = self._move_if_needed()
        if move_result:
            m = self._merge_results({"created": create_result, "moved": move_result})
            return self._merge_results({"created": create_result, "moved": move_result})
        else:
            return create_result

    def edit(self):
        data = self.desired.get("rule", {}).copy()
        data.pop("location")
        self.headers["if-Match"] = self.etag

        if not data.get("value_raw"):
            self.module.fail_json(msg="ERROR: The parameter value_raw is mandatory.")

        if self.module.check_mode:
            return self._check_output("edit")

        edit_result = self._fetch(
            code_mapping=RuleHTTPCodes.edit,
            endpoint=self._build_default_endpoint(),
            data=data,
            method="PUT",
        )

        edit_result = edit_result._replace(
            msg=edit_result.msg + ". Changed: %s" % ", ".join(self._changed_items)
        )

        if edit_result.failed:
            return edit_result

        move_result = self._move_if_needed()
        if move_result:
            return self._merge_results({"editd": edit_result, "moved": move_result})
        else:
            return edit_result

    def delete(self):
        if self.module.check_mode:
            return self._check_output("delete")

        result = self._fetch(
            code_mapping=RuleHTTPCodes.delete,
            endpoint=self._build_default_endpoint(),
            method="DELETE",
        )

        return result


def run_module():
    # define available arguments/parameters a user can pass to the module
    module_args = dict(
        server_url=dict(type="str", required=True),
        site=dict(type="str", required=True),
        validate_certs=dict(type="bool", required=False, default=True),
        automation_user=dict(type="str", required=True),
        automation_secret=dict(type="str", required=True, no_log=True),
        ruleset=dict(type="str", required=True),
        rule=dict(
            type="dict",
            required=True,
            options=dict(
                rule_id=dict(type="str", default=None),
                conditions=dict(type="dict"),
                properties=dict(type="dict"),
                value_raw=dict(type="str"),
                rule_id=dict(type="str"),
                location=dict(
                    type="dict",
                    options=dict(
                        position=dict(
                            type="str",
                            choices=["top", "bottom", "before", "after"],
                            default="bottom",
                        ),
                        folder=dict(
                            type="str",
                            default="/",
                        ),
                        neighbour=dict(type="str"),
                    ),
                    # required_if=[
                    #    ("position", "top", ("folder",)),
                    #    ("position", "bottom", ("folder",)),
                    #    ("position", "before", ("neighbour",)),
                    #    ("position", "after", ("neighbour",)),
                    # ],
                    mutually_exclusive=[("folder", "neighbour")],
                    apply_defaults=True,
                ),
            ),
        ),
        state=dict(type="str", default="present", choices=["present", "absent"]),
    )

    module = AnsibleModule(argument_spec=module_args, supports_check_mode=True)

    # Create an API object that contains the current and desired state
    current_rule = RuleAPI(module)

    result = RESULT(
        http_code=0,
        msg="Invalid parameters provided.",
        content="{}",
        etag="",
        failed=False,
        changed=False,
    )

<<<<<<< HEAD
    desired_state = module.params.get("state")
    rule_id = module.params.get("rule_id")

    if desired_state == "present":
        if current_rule.rule_id_found():
            # Update if needed
            if current_rule.needs_update():
                result = current_rule.edit()
            else:
                result = result._replace(
                    msg="Rule already exists with the desired parameters."
                )
        elif rule_id:
            # There is no rule with the given rule_id
            result = result._replace(
                msg="The provided rule_id was not found.",
                failed=True,
            )
        else:
            # Create new rule
            result = current_rule.create()
    elif desired_state == "absent":
        if current_rule.state == "present":
            # Delete existing rule
            result = current_rule.delete()
        elif current_rule.state == "absent":
            # Rule is already absent
            result = result._replace(msg="Rule already absent.")

    if result.content:
        result = result._replace(content=json.loads(result.content))
    result_as_dict = result._asdict()
    module.exit_json(**result_as_dict)
=======
    # Get the variables
    ruleset = module.params.get("ruleset", "")
    rule = module.params.get("rule", {})
    location = rule.get("location")

    # Check if required params to create a rule are given
    if not rule.get("folder"):
        rule["folder"] = location["folder"]
    if not rule.get("rule_id"):
        if not rule.get("properties"):
            exit_failed(module, "Rule properties are required")
        if not rule.get("value_raw"):
            exit_failed(module, "Rule value_raw is required")
        # Default to all hosts if conditions arent given
        if not rule.get("conditions"):
            rule["conditions"] = {
                "host_tags": [],
                "host_labels": [],
                "service_labels": [],
            }
    if module.params.get("state") == "absent":
        if location.get("rule_id") is not None:
            exit_failed(module, "rule_id in location is invalid with state=absent")

    # If state is absent, delete the rule
    if module.params.get("state") == "absent":
        deleted = delete_rule(module, base_url, headers, ruleset, rule)
        if deleted:
            exit_changed(module, "Rule deleted")
        else:
            exit_ok(module, "Rule does not exist")
    # If state is present, create the rule
    elif module.params.get("state") == "present":
        action = None
        if rule.get("rule_id"):
            # Modify an existing rule
            rule_id = rule.get("rule_id")
            if modify_rule(module, base_url, headers, ruleset, rule):
                action = "changed"
        else:
            # If no rule_id is mentioned, we check if our rule exists. If not, then create it.
            (rule_id, changed) = create_rule(module, base_url, headers, ruleset, rule)
            if changed:
                action = "created"

        if action:
            # Move rule to specified location, if it's not default
            if location["position"] != "bottom" and not module.check_mode:
                move_rule(module, base_url, headers, rule_id, location)
            exit_changed(module, "Rule %s" % action, rule_id)
        exit_ok(module, "Rule already exists with equal settings", rule_id)

    # Fallback
    exit_failed(module, "Unknown error")
>>>>>>> 4b6ea523


def main():
    run_module()


if __name__ == "__main__":
    main()<|MERGE_RESOLUTION|>--- conflicted
+++ resolved
@@ -434,20 +434,9 @@
             else:
                 return False
 
-<<<<<<< HEAD
         # This should never happen ;-)
         return False
 
-=======
-    if info["status"] != 200:
-        exit_failed(
-            module,
-            "Error calling API. HTTP code %d. Details: %s, "
-            % (info["status"], str(info)),
-        )
-
-    return json.loads(response.read().decode("utf-8")).get("value")
->>>>>>> 4b6ea523
 
 class RuleAPI(CheckmkAPI):
     def __init__(self, module):
@@ -458,30 +447,17 @@
         self.rule_id = self.params.get("rule", {}).get("rule_id")
         self.is_new_rule = self.rule_id is None
 
-<<<<<<< HEAD
         self.desired = self._clean_desired(self.params)
-=======
-    url = "%s%s" % (base_url, api_endpoint)
->>>>>>> 4b6ea523
 
         self._changed_items = []
         self.current = None
         self.etag = ""
 
-<<<<<<< HEAD
         if self.rule_id:
             # Get the current rule from the API and set some parameters
             self.current = self._get_current()
             if self.state == "present":
                 self._changed_items = self._detect_changes()
-=======
-    if info["status"] != 200:
-        exit_failed(
-            module,
-            "Error calling API. HTTP code %d. Details: %s, "
-            % (info["status"], info["body"]),
-        )
->>>>>>> 4b6ea523
 
     def rule_id_found(self):
         return self.current is not None
@@ -492,22 +468,9 @@
         desired["rule"] = {}
         tmp_params_rule = params.get("rule", {})
 
-<<<<<<< HEAD
         for key in DESIRED_RULE_KEYS:
             if tmp_params_rule.get(key):
                 desired["rule"][key] = tmp_params_rule.get(key)
-=======
-def get_existing_rule(module, base_url, headers, ruleset, rule):
-    if rule.get("rule_id"):
-        # We already know whih rule to get
-        if module.params.get("state") == "absent":
-            # When deleting and we already know the ID, don't compare
-            return rule.get("rule_id")
-        rules = [get_rule_by_id(module, base_url, headers, rule.get("rule_id"))]
-    else:
-        # Get rules in ruleset
-        rules = get_rules_in_ruleset(module, base_url, headers, ruleset)
->>>>>>> 4b6ea523
 
         # Set defaults
         for what, defaults in DESIRED_DEFAULTS.items():
@@ -519,7 +482,6 @@
                 if not desired["rule"].get(what, {}).get(key):
                     desired["rule"][what][key] = default
 
-<<<<<<< HEAD
         return desired
 
     def _raw_value_eval(self, state, data):
@@ -535,25 +497,6 @@
             self.module.fail_json(
                 msg="ERROR: The %s value_raw has invalid format" % state
             )
-=======
-    if rules is not None:
-        # Loop through all rules
-        for r in rules:
-            (value_api, exc) = safe_eval(
-                r["extensions"]["value_raw"], include_exceptions=True
-            )
-            if exc is not None:
-                exit_failed(module, "Error deserializing value_raw from API")
-            if (
-                r["extensions"]["folder"] == rule["folder"]
-                and r["extensions"]["conditions"] == rule["conditions"]
-                and r["extensions"]["properties"].get("disabled", "")
-                == rule["properties"].get("disabled", "")
-                and value_api == value_mod
-            ):
-                # If they are the same, return the ID
-                return r["id"]
->>>>>>> 4b6ea523
 
         return safe_value_raw
 
@@ -563,15 +506,8 @@
         desired = self.desired.get("rule").copy()
         changes = []
 
-<<<<<<< HEAD
         if current.get("conditions", {}) != desired.get("conditions", {}):
             changes.append("conditions")
-=======
-    changed = True
-    rule_id = get_existing_rule(module, base_url, headers, ruleset, rule)
-    if rule_id:
-        return (rule_id, not changed)
->>>>>>> 4b6ea523
 
         if current.get("properties", {}) != desired.get("properties", {}):
             changes.append("properties")
@@ -619,7 +555,6 @@
                 if key in CURRENT_RULE_KEYS:
                     current["rule"][key] = value
 
-<<<<<<< HEAD
         else:
             self.state = "absent"
         return current
@@ -633,55 +568,6 @@
             failed=False,
             changed=False,
         )
-=======
-def modify_rule(module, base_url, headers, ruleset, rule):
-    changed = True
-    rule_id = rule.get("rule_id")
-
-    if not rule_id:
-        return not changed
-
-    if get_existing_rule(module, base_url, headers, ruleset, rule):
-        return not changed
-
-    if module.check_mode:
-        return (None, changed)
-
-    headers["If-Match"] = get_rule_etag(module, base_url, headers, rule_id)
-
-    params = {
-        "properties": rule["properties"],
-        "value_raw": rule["value_raw"],
-        "conditions": rule["conditions"],
-    }
-
-    api_endpoint = "/objects/rule/" + rule_id
-    url = base_url + api_endpoint
-
-    info = fetch_url(
-        module, url, module.jsonify(params), headers=headers, method="PUT"
-    )[1]
-
-    if info["status"] not in [200, 204]:
-        exit_failed(
-            module,
-            "Error calling API. HTTP code %d. Details: %s, "
-            % (info["status"], info["body"]),
-        )
-
-    return changed
-
-
-def delete_rule(module, base_url, headers, ruleset, rule):
-    changed = True
-    rule_id = get_existing_rule(module, base_url, headers, ruleset, rule)
-
-    if rule_id:
-        if not module.check_mode:
-            delete_rule_by_id(module, base_url, headers, rule_id)
-        return changed
-    return not changed
->>>>>>> 4b6ea523
 
     def needs_update(self):
         return len(self._changed_items) > 0
@@ -874,7 +760,6 @@
         changed=False,
     )
 
-<<<<<<< HEAD
     desired_state = module.params.get("state")
     rule_id = module.params.get("rule_id")
 
@@ -908,62 +793,6 @@
         result = result._replace(content=json.loads(result.content))
     result_as_dict = result._asdict()
     module.exit_json(**result_as_dict)
-=======
-    # Get the variables
-    ruleset = module.params.get("ruleset", "")
-    rule = module.params.get("rule", {})
-    location = rule.get("location")
-
-    # Check if required params to create a rule are given
-    if not rule.get("folder"):
-        rule["folder"] = location["folder"]
-    if not rule.get("rule_id"):
-        if not rule.get("properties"):
-            exit_failed(module, "Rule properties are required")
-        if not rule.get("value_raw"):
-            exit_failed(module, "Rule value_raw is required")
-        # Default to all hosts if conditions arent given
-        if not rule.get("conditions"):
-            rule["conditions"] = {
-                "host_tags": [],
-                "host_labels": [],
-                "service_labels": [],
-            }
-    if module.params.get("state") == "absent":
-        if location.get("rule_id") is not None:
-            exit_failed(module, "rule_id in location is invalid with state=absent")
-
-    # If state is absent, delete the rule
-    if module.params.get("state") == "absent":
-        deleted = delete_rule(module, base_url, headers, ruleset, rule)
-        if deleted:
-            exit_changed(module, "Rule deleted")
-        else:
-            exit_ok(module, "Rule does not exist")
-    # If state is present, create the rule
-    elif module.params.get("state") == "present":
-        action = None
-        if rule.get("rule_id"):
-            # Modify an existing rule
-            rule_id = rule.get("rule_id")
-            if modify_rule(module, base_url, headers, ruleset, rule):
-                action = "changed"
-        else:
-            # If no rule_id is mentioned, we check if our rule exists. If not, then create it.
-            (rule_id, changed) = create_rule(module, base_url, headers, ruleset, rule)
-            if changed:
-                action = "created"
-
-        if action:
-            # Move rule to specified location, if it's not default
-            if location["position"] != "bottom" and not module.check_mode:
-                move_rule(module, base_url, headers, rule_id, location)
-            exit_changed(module, "Rule %s" % action, rule_id)
-        exit_ok(module, "Rule already exists with equal settings", rule_id)
-
-    # Fallback
-    exit_failed(module, "Unknown error")
->>>>>>> 4b6ea523
 
 
 def main():
