--- conflicted
+++ resolved
@@ -267,19 +267,12 @@
         # Loop through all rules
         for r in rules.get("value"):
             if (
-<<<<<<< HEAD
                 r["id"] != rule["id"]
                 and r["extensions"]["conditions"] == rule["extensions"]["conditions"]
                 and r["extensions"]["properties"]["disabled"]
                 == rule["extensions"]["properties"]["disabled"]
                 and r["extensions"]["folder"] == rule["extensions"]["folder"]
                 and r["extensions"]["value_raw"] == rule["extensions"]["value_raw"]
-=======
-                r["extensions"]["conditions"] == rule["conditions"]
-                and r["extensions"]["properties"] == rule["properties"]
-                and r["extensions"]["folder"] == rule["folder"]
-                # and r["extensions"]["value_raw"] == rule["value_raw"]
->>>>>>> 14173859
             ):
                 # If they are the same, return the ID
                 return r
