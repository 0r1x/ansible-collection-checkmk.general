--- conflicted
+++ resolved
@@ -1,10 +1,7 @@
 ---
 - name: "Showcase contact_group and user modules."
   hosts: test
-<<<<<<< HEAD
-=======
   strategy: linear
->>>>>>> 93dcfe5d
   gather_facts: false
   vars_files:
     - ../vars/auth.yml      # This vars file contains details about your site
