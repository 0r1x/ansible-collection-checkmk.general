# -*- mode: ruby -*-
# vi: set ft=ruby :

# All Vagrant configuration is done below. The "2" in Vagrant.configure
# configures the configuration version (we support older styles for
# backwards compatibility). Please don't change it unless you know what
# you're doing.
Vagrant.configure("2") do |config|

    # Ubuntu
    config.vm.define "ansible-collection", primary: true do |srv|
      srv.vm.box = "ubuntu/focal64"
      srv.vm.network "private_network", ip: "192.168.56.42"
      srv.ssh.insert_key = false
      srv.vm.provider "virtualbox" do |v|
        v.name = 'ansible-collection'
        v.memory = 6144
        v.cpus = 4
      end
      $script = <<-SCRIPT
<<<<<<< HEAD
      apt-get update
      apt-get install -y python3-pip ca-certificates curl gnupg lsb-release
      wget "https://download.checkmk.com/checkmk/2.1.0p19/check-mk-raw-2.1.0p19_0.focal_amd64.deb" -O /tmp/checkmk-stable.deb
      wget "https://download.checkmk.com/checkmk/2.1.0p19/check-mk-raw-2.1.0p19_0.focal_amd64.deb" -O /tmp/checkmk-beta.deb
      apt-get install -y /tmp/checkmk-stable.deb
=======
      apt-get -y update --quiet
      apt-get -y install python3-pip ca-certificates curl gnupg lsb-release
      wget "https://download.checkmk.com/checkmk/2.1.0p29/check-mk-raw-2.1.0p29_0.focal_amd64.deb" -O /tmp/checkmk-oldstable.deb
      wget "https://download.checkmk.com/checkmk/2.2.0p3/check-mk-raw-2.2.0p3_0.focal_amd64.deb" -O /tmp/checkmk-stable.deb
      apt-get install -y /tmp/checkmk-oldstable.deb
>>>>>>> 09a8a098
      omd create --admin-password 'd7589df1-01db-4eda-9858-dbcff8d0c361' stable
      apt-get install -y /tmp/checkmk-stable.deb
      omd create --admin-password 'd7589df1-01db-4eda-9858-dbcff8d0c361' beta
      omd status -b stable || omd start stable
      omd status -b beta || omd start beta
      python3 -m pip install -r /vagrant/requirements.txt
      sudo -u vagrant ansible-galaxy collection install -f -r /vagrant/requirements.yml
      mkdir -p /home/vagrant/ansible_collections/checkmk/general
      mkdir -p /etc/apt/keyrings
      curl -fsSL https://download.docker.com/linux/ubuntu/gpg | gpg --dearmor -o /etc/apt/keyrings/docker.gpg
      echo "deb [arch=$(dpkg --print-architecture) signed-by=/etc/apt/keyrings/docker.gpg] https://download.docker.com/linux/ubuntu $(lsb_release -cs) stable" | tee /etc/apt/sources.list.d/docker.list > /dev/null
      apt-get update
      apt-get install -y docker-ce docker-ce-cli containerd.io docker-compose-plugin
      usermod -aG docker vagrant
      grep "alias ic=" /home/vagrant/.bashrc || echo "alias ic='ansible-galaxy collection build --force ~/ansible_collections/checkmk/general && ansible-galaxy collection install -f ./checkmk-general-*.tar.gz && rm ./checkmk-general-*.tar.gz'" >> /home/vagrant/.bashrc
      grep "alias ap=" /home/vagrant/.bashrc || echo "alias ap='ansible-playbook -i vagrant, '" >> /home/vagrant/.bashrc
      SCRIPT
      srv.vm.provision "shell", inline: $script
      srv.vm.synced_folder "./", "/home/vagrant/ansible_collections/checkmk/general/"
    end

    # Ubuntu
    config.vm.define "ansibuntu", autostart: false , primary: false do |srv|
      srv.vm.box = "ubuntu/jammy64"
      srv.vm.network "private_network", ip: "192.168.56.61"
      srv.ssh.insert_key = false
      srv.vm.provider "virtualbox" do |v|
          v.name = 'ansibuntu'
          v.memory = 2048
          v.cpus = 2
      end
      srv.vm.provision "shell",
          inline: "apt-get -y update --quiet && apt-get -y install vim htop curl wget git"
  end

  # Debian
  config.vm.define "debsible", autostart: false , primary: false do |srv|
      srv.vm.box = "debian/bullseye64"
      srv.vm.network "private_network", ip: "192.168.56.62"
      srv.ssh.insert_key = false
      srv.vm.provider "virtualbox" do |v|
          v.name = 'debsible'
          v.memory = 2048
          v.cpus = 2
      end
      srv.vm.provision "shell",
          inline: "apt-get -y update --quiet && apt-get -y install vim htop curl wget git"
  end

  # CentOS Stream
  config.vm.define "anstream", autostart: false , primary: false do |srv|
      srv.vm.box = "centos/stream8"
      srv.vm.network "private_network", ip: "192.168.56.63"
      srv.ssh.insert_key = false
      srv.vm.provider "virtualbox" do |v|
          v.name = 'anstream'
          v.memory = 2048
          v.cpus = 2
      end
      srv.vm.provision "shell",
          inline: "dnf --quiet check-update ; dnf -y install vim curl wget git"
  end

  # openSUSE
  config.vm.define "ansuse", autostart: false , primary: false do |srv|
    srv.vm.box = "opensuse/Tumbleweed.x86_64"
    srv.vm.network "private_network", ip: "192.168.56.64"
    srv.ssh.insert_key = false
    srv.vm.provider "virtualbox" do |v|
        v.name = 'ansuse'
        v.memory = 2048
        v.cpus = 2
    end
    srv.vm.provision "shell",
        inline: "zypper --quiet up -y"
end

# SLES15
  config.vm.define "ansles", autostart: false , primary: false do |srv|
    srv.vm.box = "saltstack/cicd-sles15"
    srv.vm.network "private_network", ip: "192.168.56.65"
    srv.ssh.insert_key = false
    srv.vm.provider "virtualbox" do |v|
        v.name = 'ansles'
        v.memory = 2048
        v.cpus = 2
    end
    srv.vm.provision "shell",
        inline: "zypper --quiet up -y"
end

    # Windows
    config.vm.define "ansidows", autostart: false , primary: false do |srv|
        srv.vm.box = "gusztavvargadr/windows-10"
        srv.vm.network "private_network", ip: "192.168.56.66"
        srv.vm.boot_timeout = 180
        srv.vm.guest = :windows
        srv.winrm.username = "vagrant"
        srv.winrm.password = "vagrant"
        srv.vm.communicator = "winrm"
        srv.vm.hostname = "ansidows"
        srv.vm.network "forwarded_port", guest: 3389, host: 3391
        srv.vm.network "forwarded_port", guest: 5985, host: 5987, id: "winrm", auto_correct: true
        srv.winrm.timeout =   1800 # 30 minutes
        srv.vm.provider "virtualbox" do |srv|
            srv.name = 'ansidows'
            srv.memory = 4096
            srv.cpus = 4
            srv.gui = true
        end
        srv.vm.provision "shell", path: "./preparation/ansible-winrm/ConfigureRemotingForAnsible.ps1", privileged: true
    end

end<|MERGE_RESOLUTION|>--- conflicted
+++ resolved
@@ -18,19 +18,11 @@
         v.cpus = 4
       end
       $script = <<-SCRIPT
-<<<<<<< HEAD
-      apt-get update
-      apt-get install -y python3-pip ca-certificates curl gnupg lsb-release
-      wget "https://download.checkmk.com/checkmk/2.1.0p19/check-mk-raw-2.1.0p19_0.focal_amd64.deb" -O /tmp/checkmk-stable.deb
-      wget "https://download.checkmk.com/checkmk/2.1.0p19/check-mk-raw-2.1.0p19_0.focal_amd64.deb" -O /tmp/checkmk-beta.deb
-      apt-get install -y /tmp/checkmk-stable.deb
-=======
       apt-get -y update --quiet
       apt-get -y install python3-pip ca-certificates curl gnupg lsb-release
       wget "https://download.checkmk.com/checkmk/2.1.0p29/check-mk-raw-2.1.0p29_0.focal_amd64.deb" -O /tmp/checkmk-oldstable.deb
       wget "https://download.checkmk.com/checkmk/2.2.0p3/check-mk-raw-2.2.0p3_0.focal_amd64.deb" -O /tmp/checkmk-stable.deb
       apt-get install -y /tmp/checkmk-oldstable.deb
->>>>>>> 09a8a098
       omd create --admin-password 'd7589df1-01db-4eda-9858-dbcff8d0c361' stable
       apt-get install -y /tmp/checkmk-stable.deb
       omd create --admin-password 'd7589df1-01db-4eda-9858-dbcff8d0c361' beta
