--- conflicted
+++ resolved
@@ -8,15 +8,11 @@
     headers:
       Authorization: "Bearer {{ checkmk_agent_user }} {{ checkmk_agent_auth }}"
       Accept: "application/octet-stream"
-<<<<<<< HEAD
   become: false
-  when: checkmk_agent_edition == "cee" or checkmk_agent_edition == "cfe"
-=======
   when: |
     checkmk_agent_edition == "cee" or
     checkmk_agent_edition == "cfe" or
     checkmk_agent_edition == "cme"
->>>>>>> 340eee5d
   register: checkmk_agent_download_state
   # This task may fail, as we fall back to the generic agent in that case
   failed_when: 'false'
