--- conflicted
+++ resolved
@@ -1,44 +1,3 @@
----
-<<<<<<< HEAD
-=======
-- name: "{{ ansible_os_family }}: Download Vanilla agent."
-  ansible.windows.win_get_url:
-    url: "{{ checkmk_agent_agent.url.cre }}"
-    validate_certs: "{{ checkmk_agent_server_validate_certs | bool }}"
-    dest: "{{ checkmk_agent_agent.file.cre }}"
-  when: checkmk_agent_edition | lower == "cre"
-  register: result
-  retries: 3
-  delay: 10
-  until: "not result.failed | bool"
-  tags:
-    - download-package
-
-- name: "{{ ansible_os_family }}: Download host-specific {{ checkmk_agent_edition | upper }} Agent."
-  ansible.windows.win_get_url:
-    url: "{{ checkmk_agent_agent.url.cee }}?host_name={{ checkmk_agent_host_name }}&os_type=windows_msi&agent_type=host_name"
-    validate_certs: "{{ checkmk_agent_server_validate_certs | bool }}"
-    dest: "{{ checkmk_agent_agent.file.host }}"
-    method: GET
-    headers:
-      Authorization: "Bearer {{ checkmk_agent_user }} {{ checkmk_agent_auth }}"
-      Accept: "application/octet-stream"
-  when: |
-    checkmk_agent_edition | lower != "cre"
-  register: checkmk_agent_host_download_state
-  # This task may fail, as we fall back to the generic agent in that case
-  failed_when: 'false'
-  changed_when: checkmk_agent_host_download_state.status_code is defined and checkmk_agent_host_download_state.status_code == 200
-  delegate_to: "{{ checkmk_agent_delegate_download }}"
-  tags:
-    - download-package
-
-- name: "Set Fact: Agent State: host-specific."
-  ansible.builtin.set_fact:
-    checkmk_agent_host_specific: >-
-      {{ (checkmk_agent_host_download_state.status_code is defined and checkmk_agent_host_download_state.status_code == 200) | bool }}
-
->>>>>>> ea94ffce
 - name: "{{ ansible_os_family }}: Install host-specific {{ checkmk_agent_edition | upper }} Agent."
   ansible.windows.win_package:
     path: "{{ checkmk_agent_agent.file.host }}"
