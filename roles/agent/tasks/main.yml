---
- name: "Include Derivate specific Variables."
  ansible.builtin.include_vars: "{{ ansible_os_family }}.yml"
  tags:
    - include-os-family-vars

- name: "Get RPM or APT package facts."
  ansible.builtin.package_facts:
    manager: "auto"
  tags:
    - get-package-facts

- name: "Import Legacy agent tasks."
  ansible.builtin.include_tasks: "legacy.yml"
  when: |
    checkmk_agent_prep_legacy | bool
    and ansible_facts.packages['systemd'][0]['version'] | regex_search('\d{1,}') | int < 220

- name: "Download Checkmk CRE Agent."
  ansible.builtin.get_url:
    url: "{{ checkmk_agent_agent.url.cre }}"
    dest: "{{ checkmk_agent_agent.file.cre }}"
    mode: 0640
  when: checkmk_agent_edition == "cre"
  tags:
    - download-package

- name: "Run OS Family specific Tasks."
  ansible.builtin.include_tasks: "{{ ansible_os_family }}.yml"
  tags:
    - include-os-family-tasks

- name: "Create host on server."
  tribe29.checkmk.host:
    server_url: "{{ checkmk_agent_protocol }}://{{ checkmk_agent_server }}/"
    site: "{{ checkmk_agent_site }}"
    automation_user: "{{ checkmk_agent_user }}"
    automation_secret: "{{ checkmk_agent_pass }}"
    folder: "{{ checkmk_agent_folder | default(omit) }}"
    host_name: "{{ checkmk_agent_host_name }}"
    attributes: "{{ checkmk_agent_host_attributes }}"
  register: checkmk_agent_create_result
  failed_when: |
    checkmk_agent_create_result.failed is true
    and "The host is already part of the specified target folder" not in checkmk_agent_create_result.msg
  delegate_to: "{{ checkmk_agent_delegate_api_calls }}"
  when: checkmk_agent_add_host | bool

<<<<<<< HEAD
- name: "Register Agent for automatic Upates using User Password."
=======
- name: "Check for Agent Updater Binary."
  ansible.builtin.stat:
    path: /usr/bin/cmk-update-agent
  register: checkmk_agent_updater_binary

- name: "Check for Agent Controller Binary."
  ansible.builtin.stat:
    path: /usr/bin/cmk-agent-ctl
  register: checkmk_agent_controller_binary

- name: "Register Agent for automatic Upates."
>>>>>>> a0cf9604
  become: true
  ansible.builtin.shell: |
    cmk-update-agent register -H {{ checkmk_agent_host_name }} \
    -s {{ checkmk_agent_server }} -i {{ checkmk_agent_site }} -p {{ checkmk_agent_protocol }} \
    -U {{ checkmk_agent_user }} -S {{ checkmk_agent_pass }}
  register: checkmk_agent_update_state
  when: |
    (checkmk_agent_edition == "cee" or checkmk_agent_edition == "cfe")
    and checkmk_agent_updater_binary.stat.exists | bool
    and checkmk_agent_update | bool

- name: "Register Agent for automatic Upates using Automation Secret."
  become: true
  ansible.builtin.shell: |
    cmk-update-agent register -H {{ checkmk_agent_host_name }} \
    -s {{ checkmk_agent_server }} -i {{ checkmk_agent_site }} -p {{ checkmk_agent_protocol }} \
    -U {{ checkmk_agent_user }} -S {{ checkmk_agent_pass }}
  register: checkmk_agent_update_state
  when: (checkmk_agent_edition == "cee") and (checkmk_agent_update | bool) and ( checkmk_agent_secret | length )

- name: "Register Agent for TLS using User Password."
  become: true
  ansible.builtin.shell: |
    cmk-agent-ctl register -H {{ checkmk_agent_host_name }} \
    -s {{ checkmk_agent_server }} -i {{ checkmk_agent_site }} \
    -U {{ checkmk_agent_user }} -P {{ checkmk_agent_pass }} --trust-cert
  register: checkmk_agent_tls_state
  when: (checkmk_agent_edition == "cee") and (checkmk_agent_tls | bool)  and ( checkmk_agent_pass | length )

- name: "Register Agent for TLS using Automation Secret."
  become: true
  ansible.builtin.shell: |
    cmk-agent-ctl register -H {{ checkmk_agent_host_name }} \
    -s {{ checkmk_agent_server }} -i {{ checkmk_agent_site }} \
    -U {{ checkmk_agent_user }} -P {{ checkmk_agent_pass }} --trust-cert
  register: checkmk_agent_tls_state
  when: |
    (checkmk_agent_edition == "cee" or checkmk_agent_edition == "cfe")
    and checkmk_agent_controller_binary.stat.exists | bool
    and checkmk_agent_tls | bool

- name: "Discover services and labels on host."
  tribe29.checkmk.discovery:
    server_url: "{{ checkmk_agent_protocol }}://{{ checkmk_agent_server }}/"
    site: "{{ checkmk_agent_site }}"
    automation_user: "{{ checkmk_agent_user }}"
    automation_secret: "{{ checkmk_agent_pass }}"
    host_name: "{{ checkmk_agent_host_name }}"
    state: "fix_all"
  delegate_to: "{{ checkmk_agent_delegate_api_calls }}"
  when: checkmk_agent_discover | bool<|MERGE_RESOLUTION|>--- conflicted
+++ resolved
@@ -46,9 +46,6 @@
   delegate_to: "{{ checkmk_agent_delegate_api_calls }}"
   when: checkmk_agent_add_host | bool
 
-<<<<<<< HEAD
-- name: "Register Agent for automatic Upates using User Password."
-=======
 - name: "Check for Agent Updater Binary."
   ansible.builtin.stat:
     path: /usr/bin/cmk-update-agent
@@ -60,7 +57,6 @@
   register: checkmk_agent_controller_binary
 
 - name: "Register Agent for automatic Upates."
->>>>>>> a0cf9604
   become: true
   ansible.builtin.shell: |
     cmk-update-agent register -H {{ checkmk_agent_host_name }} \
