--- conflicted
+++ resolved
@@ -2,11 +2,7 @@
 - name: "Activate Changes."
   listen: activate changes
   checkmk.general.activation:
-<<<<<<< HEAD
-    server_url: "{{ checkmk_agent_server_protocol }}://{{ checkmk_agent_server }}"
-=======
     server_url: "{{ checkmk_agent_protocol }}://{{ checkmk_agent_server }}:{{ checkmk_agent_port }}/"
->>>>>>> 028bf54c
     site: "{{ checkmk_agent_site }}"
     automation_user: "{{ checkmk_agent_user }}"
     automation_secret: "{{ checkmk_agent_auth }}"
