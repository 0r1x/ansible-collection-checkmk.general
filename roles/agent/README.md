--- conflicted
+++ resolved
@@ -29,15 +29,13 @@
 
 The FQDN or IP address of your Checkmk server.
 
-<<<<<<< HEAD
     checkmk_agent_server_validate_certs: 'true'
 
 Whether to validate the SSL certificate of the Checkmk server.
-=======
+
     checkmk_agent_port: "{% if checkmk_agent_protocol == 'https' %}443{% else %}80{% endif %}"
 
 The port of the web interface of your Checkmk server. Defaults to port 80 for http and port 443 for https.
->>>>>>> 2666bd22
 
     checkmk_agent_site: my_site
 
