--- conflicted
+++ resolved
@@ -61,12 +61,8 @@
 
     checkmk_server_configure_firewall: 'true'
 
-<<<<<<< HEAD
 Automatically open the necessary ports on the Checkmk server for the
 web interface to be accessible.
-=======
-Configures that the firewall is enabled and the checkmk server ports are allowed. (Currently only supported for redhat)
->>>>>>> f14c0083
 
     checkmk_server_allow_downgrades: 'false'
 
