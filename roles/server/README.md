--- conflicted
+++ resolved
@@ -89,15 +89,6 @@
 - `present`: The site is stopped and disabled for autostart on system boot.
 - `absent`: The site is removed from the system entirely.
 
-<<<<<<< HEAD
-A dictionary of sites, their version, admin password and state.
-If a higher version is specified for an existing site, a config update resolution method must first be given to update it.
-Valid choices include `install`, `keepold` and `abort`.
-
-    checkmk_server_backup_dir: /tmp
-
-Directory to backup sites to when updating between versions.
-=======
 If a higher version is specified for an existing site, a config update resolution method must first be given to update it.
 Valid choices include `install`, `keepold` and `abort`.
 
@@ -105,7 +96,6 @@
 The format can be seen above, for a list of variables run `omd show`
 on an existing site.  
 **Pay special attention to the `omd_auto_restart` variable!** As site configuration needs the site to be stopped, this needs to be handled. By default the variable is set to `false` to avoid unexpected restarting. However, no configuration will be performed if the site is started.
->>>>>>> a3dbf379
 
     checkmk_server_backup_on_update: 'true'
 
